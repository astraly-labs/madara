use crate::l2::L2SyncConfig;

pub mod commitments;
pub mod fetch;
pub mod l2;
pub mod metrics;
pub mod reorgs;
pub mod utils;

#[cfg(feature = "m")]
pub use utils::m;
pub use utils::{convert, utility};

pub mod starknet_sync_worker {
    use super::*;
    use crate::metrics::block_metrics::BlockMetrics;
    use anyhow::Context;
    use dc_db::{db_metrics::DbMetrics, DeoxysBackend};
    use dc_eth::client::EthereumClient;
    use dc_telemetry::TelemetryHandle;
    use dp_convert::ToFelt;
    use fetch::fetchers::FetchConfig;

    use starknet_providers::SequencerGatewayProvider;
    use std::{sync::Arc, time::Duration};

    #[allow(clippy::too_many_arguments)]
    pub async fn sync(
        backend: &Arc<DeoxysBackend>,
        fetch_config: FetchConfig,
        eth_client: Option<EthereumClient>,
        starting_block: Option<u64>,
        backup_every_n_blocks: Option<u64>,
        block_metrics: BlockMetrics,
        db_metrics: DbMetrics,
        telemetry: TelemetryHandle,
        pending_block_poll_interval: Duration,
    ) -> anyhow::Result<()> {
        let starting_block = if let Some(starting_block) = starting_block {
            starting_block
        } else {
            backend
                .get_block_n(&dp_block::BlockId::Tag(dp_block::BlockTag::Latest))
                .context("getting sync tip")?
                .map(|block_id| block_id + 1) // next block after the tip
                .unwrap_or_default() as _ // or genesis
        };

        log::info!("⛓️  Starting L2 sync from block {}", starting_block);

        let chain_id = fetch_config.chain_id.to_felt();
        let provider =
            SequencerGatewayProvider::new(fetch_config.gateway.clone(), fetch_config.feeder_gateway.clone(), chain_id);
        let provider = match &fetch_config.api_key {
            Some(api_key) => provider.with_header("X-Throttling-Bypass".to_string(), api_key.clone()),
            None => provider,
        };

<<<<<<< HEAD
        let state_update_fut = async { dc_eth::state_update::sync(backend, &eth_client, chain_id).await };
        let l1_fut = async {
            tokio::try_join!(state_update_fut)?;
            Ok(())
=======
        let l1_fut = async {
            if let Some(eth_client) = eth_client {
                dc_eth::state_update::sync(backend, &eth_client, chain_id).await
            } else {
                Ok(())
            }
>>>>>>> db74dcd1
        };

        tokio::try_join!(
            l1_fut,
            l2::sync(
                backend,
                provider,
                L2SyncConfig {
                    first_block: starting_block,
                    n_blocks_to_sync: fetch_config.n_blocks_to_sync,
                    verify: fetch_config.verify,
                    sync_polling_interval: fetch_config.sync_polling_interval,
                    backup_every_n_blocks,
                    pending_block_poll_interval,
                },
                block_metrics,
                db_metrics,
                starting_block,
                chain_id,
                telemetry,
            ),
        )?;

        Ok(())
    }
}<|MERGE_RESOLUTION|>--- conflicted
+++ resolved
@@ -56,19 +56,12 @@
             None => provider,
         };
 
-<<<<<<< HEAD
-        let state_update_fut = async { dc_eth::state_update::sync(backend, &eth_client, chain_id).await };
-        let l1_fut = async {
-            tokio::try_join!(state_update_fut)?;
-            Ok(())
-=======
         let l1_fut = async {
             if let Some(eth_client) = eth_client {
                 dc_eth::state_update::sync(backend, &eth_client, chain_id).await
             } else {
                 Ok(())
             }
->>>>>>> db74dcd1
         };
 
         tokio::try_join!(
