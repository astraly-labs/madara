--- conflicted
+++ resolved
@@ -6,11 +6,8 @@
 use mc_db::MadaraBackend;
 use mc_gateway_client::GatewayProvider;
 use mc_telemetry::TelemetryHandle;
-<<<<<<< HEAD
+use mp_block::{BlockId, BlockTag};
 use mp_exex::ExExManagerHandle;
-=======
-use mp_block::{BlockId, BlockTag};
->>>>>>> faeeea8f
 use std::{sync::Arc, time::Duration};
 
 pub mod fetch;
@@ -30,11 +27,8 @@
     backup_every_n_blocks: Option<u64>,
     telemetry: TelemetryHandle,
     pending_block_poll_interval: Duration,
-<<<<<<< HEAD
+    cancellation_token: tokio_util::sync::CancellationToken,
     exex_manager: Option<ExExManagerHandle>,
-=======
-    cancellation_token: tokio_util::sync::CancellationToken,
->>>>>>> faeeea8f
 ) -> anyhow::Result<()> {
     let (starting_block, ignore_block_order) = if let Some(starting_block) = starting_block {
         tracing::warn!("Forcing unordered state. This will most probably break your database.");
@@ -76,11 +70,8 @@
         backend.chain_config().chain_id.clone(),
         telemetry,
         block_importer,
-<<<<<<< HEAD
+        cancellation_token,
         exex_manager,
-=======
-        cancellation_token,
->>>>>>> faeeea8f
     )
     .await?;
 
