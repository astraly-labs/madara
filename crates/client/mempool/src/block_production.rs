--- conflicted
+++ resolved
@@ -1,13 +1,10 @@
 // TODO: Move this into its own crate.
-<<<<<<< HEAD
 use anyhow::Context;
-=======
 
 use crate::block_production_metrics::BlockProductionMetrics;
 use crate::close_block::close_block;
 use crate::header::make_pending_header;
 use crate::{L1DataProvider, MempoolProvider, MempoolTransaction};
->>>>>>> 7175bb7e
 use blockifier::blockifier::transaction_executor::{TransactionExecutor, VisitedSegmentsMapping};
 use blockifier::bouncer::{Bouncer, BouncerWeights, BuiltinCount};
 use blockifier::state::cached_state::StateMaps;
@@ -28,11 +25,8 @@
 };
 use mp_transactions::TransactionWithHash;
 use mp_utils::graceful_shutdown;
-<<<<<<< HEAD
+use opentelemetry::KeyValue;
 use starknet_api::block::BlockNumber;
-=======
-use opentelemetry::KeyValue;
->>>>>>> 7175bb7e
 use starknet_api::core::ContractAddress;
 use starknet_types_core::felt::Felt;
 use std::borrow::Cow;
@@ -208,11 +202,8 @@
     pub(crate) executor: TransactionExecutor<BlockifierStateAdapter>,
     l1_data_provider: Arc<dyn L1DataProvider>,
     current_pending_tick: usize,
-<<<<<<< HEAD
     exex_manager: Option<ExExManagerHandle>,
-=======
     metrics: BlockProductionMetrics,
->>>>>>> 7175bb7e
 }
 
 impl<Mempool: MempoolProvider> BlockProductionTask<Mempool> {
@@ -262,11 +253,8 @@
             block: pending_block,
             declared_classes: vec![],
             l1_data_provider,
-<<<<<<< HEAD
             exex_manager,
-=======
             metrics,
->>>>>>> 7175bb7e
         })
     }
 
@@ -506,12 +494,9 @@
             ExecutionContext::new_in_block(Arc::clone(&self.backend), &self.block.info.clone().into())?.tx_executor();
         self.current_pending_tick = 0;
 
-<<<<<<< HEAD
-        log::info!("⛏️  Closed block #{} with {} transactions - {:?}", block_n, n_txs, start_time.elapsed());
-        let _ = self.notify_exexs(block_to_close, block_n).context("Sending notification to ExExs");
-=======
         let end_time = start_time.elapsed();
         tracing::info!("⛏️  Closed block #{} with {} transactions - {:?}", block_n, n_txs, end_time);
+        let _ = self.notify_exexs(block_to_close, block_n).context("Sending notification to ExExs");
 
         let attributes = [
             KeyValue::new("transactions_added", n_txs.to_string()),
@@ -521,7 +506,6 @@
         self.metrics.block_counter.add(1, &[]);
         self.metrics.block_gauge.record(block_n, &attributes);
         self.metrics.transaction_counter.add(n_txs as u64, &[]);
->>>>>>> 7175bb7e
 
         Ok(())
     }
