--- conflicted
+++ resolved
@@ -20,11 +20,8 @@
 };
 use mp_transactions::TransactionWithHash;
 use mp_utils::graceful_shutdown;
-<<<<<<< HEAD
 use starknet_api::block::BlockNumber;
-=======
 use starknet_api::core::ContractAddress;
->>>>>>> 3ffd494a
 use starknet_types_core::felt::Felt;
 use std::borrow::Cow;
 use std::collections::hash_map;
@@ -543,7 +540,6 @@
     fn block_n(&self) -> u64 {
         self.executor.block_context.block_info().block_number.0
     }
-<<<<<<< HEAD
 
     /// Sends a notification to the ExExs that a block has been closed.
     fn notify_exexs(&self, block_produced: MadaraPendingBlock, block_number: u64) -> anyhow::Result<()> {
@@ -555,7 +551,7 @@
             block_number: BlockNumber(block_number),
         };
         manager.send(notification).map_err(|e| anyhow::anyhow!("Could not send ExEx notification: {}", e))
-=======
+    }
 }
 
 #[cfg(test)]
@@ -696,6 +692,5 @@
             serde_json::to_string_pretty(&actual).unwrap_or_default(),
             serde_json::to_string_pretty(&expected).unwrap_or_default()
         );
->>>>>>> 3ffd494a
     }
 }