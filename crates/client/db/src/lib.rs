//! Madara database

use anyhow::{Context, Result};
use bonsai_db::{BonsaiDb, DatabaseKeyMapping};
use bonsai_trie::id::BasicId;
use bonsai_trie::{BonsaiStorage, BonsaiStorageConfig};
use db_metrics::DbMetrics;
use mp_chain_config::ChainConfig;
use mp_utils::service::Service;
use rocksdb::backup::{BackupEngine, BackupEngineOptions};
use rocksdb::{
    BoundColumnFamily, ColumnFamilyDescriptor, DBCompressionType, DBWithThreadMode, Env, FlushOptions, MultiThreaded,
    Options, SliceTransform,
};
use starknet_types_core::hash::{Pedersen, Poseidon, StarkHash};
use std::path::{Path, PathBuf};
use std::sync::{Arc, Mutex};
use std::time::{Duration, Instant};
use std::{fmt, fs};
use tokio::sync::{mpsc, oneshot};

pub mod block_db;
pub mod bonsai_db;
pub mod class_db;
pub mod contract_db;
pub mod db_block_id;
pub mod db_metrics;
pub mod devnet_db;
mod error;
pub mod l1_db;
pub mod storage_updates;
pub mod tests;

pub use error::{MadaraStorageError, TrieType};
pub type DB = DBWithThreadMode<MultiThreaded>;
pub use rocksdb;
pub type WriteBatchWithTransaction = rocksdb::WriteBatchWithTransaction<false>;

const DB_UPDATES_BATCH_SIZE: usize = 1024;

#[allow(clippy::identity_op)] // allow 1 * MiB
#[allow(non_upper_case_globals)] // allow KiB/MiB/GiB names
pub fn open_rocksdb(path: &Path, create: bool) -> Result<Arc<DB>> {
    const KiB: usize = 1024;
    const MiB: usize = 1024 * KiB;
    const GiB: usize = 1024 * MiB;

    let mut opts = Options::default();
    opts.set_report_bg_io_stats(true);
    opts.set_use_fsync(false);
    opts.create_if_missing(create);
    opts.create_missing_column_families(true);
    opts.set_keep_log_file_num(1);
    opts.optimize_level_style_compaction(4 * GiB);
    opts.set_compression_type(DBCompressionType::Zstd);
    let cores = std::thread::available_parallelism().map(|e| e.get() as i32).unwrap_or(1);
    opts.increase_parallelism(cores);

    opts.set_atomic_flush(true);
    opts.set_manual_wal_flush(true);
    opts.set_max_subcompactions(cores as _);

    opts.set_max_log_file_size(1 * MiB);
<<<<<<< HEAD
    opts.set_max_open_files(512);
=======
    opts.set_max_open_files(512); // 512 is the value used by substrate for reference
>>>>>>> 9a285311
    opts.set_keep_log_file_num(3);
    opts.set_log_level(rocksdb::LogLevel::Warn);

    let mut env = Env::new().context("Creating rocksdb env")?;
    // env.set_high_priority_background_threads(cores); // flushes
    env.set_low_priority_background_threads(cores); // compaction

    opts.set_env(&env);

    tracing::debug!("opening db at {:?}", path.display());
    let db = DB::open_cf_descriptors(
        &opts,
        path,
        Column::ALL.iter().map(|col| ColumnFamilyDescriptor::new(col.rocksdb_name(), col.rocksdb_options())),
    )?;

    Ok(Arc::new(db))
}

/// This runs in anothr thread as the backup engine is not thread safe
fn spawn_backup_db_task(
    backup_dir: &Path,
    restore_from_latest_backup: bool,
    db_path: &Path,
    db_restored_cb: oneshot::Sender<()>,
    mut recv: mpsc::Receiver<BackupRequest>,
) -> Result<()> {
    let mut backup_opts = BackupEngineOptions::new(backup_dir).context("Creating backup options")?;
    let cores = std::thread::available_parallelism().map(|e| e.get() as i32).unwrap_or(1);
    backup_opts.set_max_background_operations(cores);

    let mut engine = BackupEngine::open(&backup_opts, &Env::new().context("Creating rocksdb env")?)
        .context("Opening backup engine")?;

    if restore_from_latest_backup {
        tracing::info!("⏳ Restoring latest backup...");
        tracing::debug!("restore path is {db_path:?}");
        fs::create_dir_all(db_path).with_context(|| format!("creating directories {:?}", db_path))?;

        let opts = rocksdb::backup::RestoreOptions::default();
        engine.restore_from_latest_backup(db_path, db_path, &opts).context("Restoring database")?;
        tracing::debug!("restoring latest backup done");
    }

    db_restored_cb.send(()).ok().context("Receiver dropped")?;

    while let Some(BackupRequest { callback, db }) = recv.blocking_recv() {
        engine.create_new_backup_flush(&db, true).context("Creating rocksdb backup")?;
        let _ = callback.send(());
    }

    Ok(())
}

#[derive(Clone, Copy, PartialEq, Eq)]
pub enum Column {
    // Blocks storage
    // block_n => Block info
    BlockNToBlockInfo,
    // block_n => Block inner
    BlockNToBlockInner,
    /// Many To One
    TxHashToBlockN,
    /// One To One
    BlockHashToBlockN,
    /// One To One
    BlockNToStateDiff,
    /// Meta column for block storage (sync tip, pending block)
    BlockStorageMeta,

    /// Contract class hash to class data
    ClassInfo,
    ClassCompiled,
    PendingClassInfo,
    PendingClassCompiled,

    // History of contract class hashes
    // contract_address history block_number => class_hash
    ContractToClassHashes,

    // History of contract nonces
    // contract_address history block_number => nonce
    ContractToNonces,

    // Class hash => compiled class hash
    ContractClassHashes,

    // Pending columns for contract db
    PendingContractToClassHashes,
    PendingContractToNonces,
    PendingContractStorage,

    // History of contract key => values
    // (contract_address, storage_key) history block_number => felt
    ContractStorage,
    /// Block number to state diff
    BlockStateDiff,

    // Each bonsai storage has 3 columns
    BonsaiContractsTrie,
    BonsaiContractsFlat,
    BonsaiContractsLog,

    BonsaiContractsStorageTrie,
    BonsaiContractsStorageFlat,
    BonsaiContractsStorageLog,

    BonsaiClassesTrie,
    BonsaiClassesFlat,
    BonsaiClassesLog,

    L1Messaging,
    L1MessagingNonce,

    /// Devnet: stores the private keys for the devnet predeployed contracts
    Devnet,
}

impl fmt::Debug for Column {
    fn fmt(&self, f: &mut std::fmt::Formatter<'_>) -> std::fmt::Result {
        write!(f, "{}", self.rocksdb_name())
    }
}

impl fmt::Display for Column {
    fn fmt(&self, f: &mut fmt::Formatter<'_>) -> fmt::Result {
        write!(f, "{}", self.rocksdb_name())
    }
}

impl Column {
    pub const ALL: &'static [Self] = {
        use Column::*;
        &[
            BlockNToBlockInfo,
            BlockNToBlockInner,
            TxHashToBlockN,
            BlockHashToBlockN,
            BlockStorageMeta,
            BlockNToStateDiff,
            ClassInfo,
            ClassCompiled,
            PendingClassInfo,
            PendingClassCompiled,
            ContractToClassHashes,
            ContractToNonces,
            ContractClassHashes,
            ContractStorage,
            BlockStateDiff,
            BonsaiContractsTrie,
            BonsaiContractsFlat,
            BonsaiContractsLog,
            BonsaiContractsStorageTrie,
            BonsaiContractsStorageFlat,
            BonsaiContractsStorageLog,
            BonsaiClassesTrie,
            BonsaiClassesFlat,
            BonsaiClassesLog,
            L1Messaging,
            L1MessagingNonce,
            PendingContractToClassHashes,
            PendingContractToNonces,
            PendingContractStorage,
            Devnet,
        ]
    };
    pub const NUM_COLUMNS: usize = Self::ALL.len();

    pub(crate) fn rocksdb_name(&self) -> &'static str {
        use Column::*;
        match self {
            BlockNToBlockInfo => "block_n_to_block_info",
            BlockNToBlockInner => "block_n_to_block_inner",
            TxHashToBlockN => "tx_hash_to_block_n",
            BlockHashToBlockN => "block_hash_to_block_n",
            BlockStorageMeta => "block_storage_meta",
            BlockNToStateDiff => "block_n_to_state_diff",
            BonsaiContractsTrie => "bonsai_contracts_trie",
            BonsaiContractsFlat => "bonsai_contracts_flat",
            BonsaiContractsLog => "bonsai_contracts_log",
            BonsaiContractsStorageTrie => "bonsai_contracts_storage_trie",
            BonsaiContractsStorageFlat => "bonsai_contracts_storage_flat",
            BonsaiContractsStorageLog => "bonsai_contracts_storage_log",
            BonsaiClassesTrie => "bonsai_classes_trie",
            BonsaiClassesFlat => "bonsai_classes_flat",
            BonsaiClassesLog => "bonsai_classes_log",
            BlockStateDiff => "block_state_diff",
            ClassInfo => "class_info",
            ClassCompiled => "class_compiled",
            PendingClassInfo => "pending_class_info",
            PendingClassCompiled => "pending_class_compiled",
            ContractToClassHashes => "contract_to_class_hashes",
            ContractToNonces => "contract_to_nonces",
            ContractClassHashes => "contract_class_hashes",
            ContractStorage => "contract_storage",
            L1Messaging => "l1_messaging",
            L1MessagingNonce => "l1_messaging_nonce",
            PendingContractToClassHashes => "pending_contract_to_class_hashes",
            PendingContractToNonces => "pending_contract_to_nonces",
            PendingContractStorage => "pending_contract_storage",
            Devnet => "devnet",
        }
    }

    /// Per column rocksdb options, like memory budget, compaction profiles, block sizes for hdd/sdd
    /// etc. TODO: add basic sensible defaults
    pub(crate) fn rocksdb_options(&self) -> Options {
        let mut opts = Options::default();
        match self {
            Column::ContractStorage => {
                opts.set_prefix_extractor(SliceTransform::create_fixed_prefix(
                    contract_db::CONTRACT_STORAGE_PREFIX_EXTRACTOR,
                ));
            }
            Column::ContractToClassHashes => {
                opts.set_prefix_extractor(SliceTransform::create_fixed_prefix(
                    contract_db::CONTRACT_CLASS_HASH_PREFIX_EXTRACTOR,
                ));
            }
            Column::ContractToNonces => {
                opts.set_prefix_extractor(SliceTransform::create_fixed_prefix(
                    contract_db::CONTRACT_NONCES_PREFIX_EXTRACTOR,
                ));
            }
            _ => {}
        }
        opts
    }
}

pub trait DatabaseExt {
    fn get_column(&self, col: Column) -> Arc<BoundColumnFamily<'_>>;
}

impl DatabaseExt for DB {
    fn get_column(&self, col: Column) -> Arc<BoundColumnFamily<'_>> {
        let name = col.rocksdb_name();
        match self.cf_handle(name) {
            Some(column) => column,
            None => panic!("column {name} not initialized"),
        }
    }
}

/// Madara client database backend singleton.
#[derive(Debug)]
pub struct MadaraBackend {
    backup_handle: Option<mpsc::Sender<BackupRequest>>,
    db: Arc<DB>,
    last_flush_time: Mutex<Option<Instant>>,
    chain_config: Arc<ChainConfig>,
    db_metrics: DbMetrics,
    #[cfg(feature = "testing")]
    _temp_dir: Option<tempfile::TempDir>,
}

pub struct DatabaseService {
    handle: Arc<MadaraBackend>,
}

impl DatabaseService {
    /// Create a new database service.
    ///
    /// # Arguments
    ///
    /// * `base_path` - The path to the database directory.
    /// * `backup_dir` - Optional path to the backup directory.
    /// * `restore_from_latest_backup` - Whether to restore the database from the latest backup.
    /// * `chain_config` - The chain configuration.
    ///
    /// # Returns
    ///
    /// A new database service.
    ///
    pub async fn new(
        base_path: &Path,
        backup_dir: Option<PathBuf>,
        restore_from_latest_backup: bool,
        chain_config: Arc<ChainConfig>,
    ) -> anyhow::Result<Self> {
        tracing::info!("💾 Opening database at: {}", base_path.display());

        let handle =
            MadaraBackend::open(base_path.to_owned(), backup_dir.clone(), restore_from_latest_backup, chain_config)
                .await?;

        Ok(Self { handle })
    }

    pub fn backend(&self) -> &Arc<MadaraBackend> {
        &self.handle
    }

    #[cfg(any(test, feature = "testing"))]
    pub fn open_for_testing(chain_config: Arc<ChainConfig>) -> Self {
        Self { handle: MadaraBackend::open_for_testing(chain_config) }
    }
}

impl Service for DatabaseService {}

struct BackupRequest {
    callback: oneshot::Sender<()>,
    db: Arc<DB>,
}

impl Drop for MadaraBackend {
    fn drop(&mut self) {
        tracing::info!("⏳ Gracefully closing the database...");
        self.maybe_flush(true).expect("Error when flushing the database"); // flush :)
    }
}

impl MadaraBackend {
    pub fn chain_config(&self) -> &Arc<ChainConfig> {
        &self.chain_config
    }

    #[cfg(feature = "testing")]
    pub fn open_for_testing(chain_config: Arc<ChainConfig>) -> Arc<MadaraBackend> {
        let temp_dir = tempfile::TempDir::with_prefix("madara-test").unwrap();
        Arc::new(Self {
            backup_handle: None,
            db: open_rocksdb(temp_dir.as_ref(), true).unwrap(),
            last_flush_time: Default::default(),
            chain_config,
            db_metrics: DbMetrics::register().unwrap(),
            _temp_dir: Some(temp_dir),
        })
    }

    /// Open the db.
    pub async fn open(
        db_config_dir: PathBuf,
        backup_dir: Option<PathBuf>,
        restore_from_latest_backup: bool,
        chain_config: Arc<ChainConfig>,
    ) -> Result<Arc<MadaraBackend>> {
        let db_path = db_config_dir.join("db");

        // when backups are enabled, a thread is spawned that owns the rocksdb BackupEngine (it is not thread safe) and it receives backup requests using a mpsc channel
        // There is also another oneshot channel involved: when restoring the db at startup, we want to wait for the backupengine to finish restoration before returning from open()
        let backup_handle = if let Some(backup_dir) = backup_dir {
            let (restored_cb_sender, restored_cb_recv) = oneshot::channel();

            let (sender, receiver) = mpsc::channel(1);
            let db_path = db_path.clone();
            std::thread::spawn(move || {
                spawn_backup_db_task(&backup_dir, restore_from_latest_backup, &db_path, restored_cb_sender, receiver)
                    .expect("Database backup thread")
            });

            tracing::debug!("blocking on db restoration");
            restored_cb_recv.await.context("Restoring database")?;
            tracing::debug!("done blocking on db restoration");

            Some(sender)
        } else {
            None
        };

        let db = open_rocksdb(&db_path, true)?;

        let backend = Arc::new(Self {
            db_metrics: DbMetrics::register().context("Registering db metrics")?,
            backup_handle,
            db,
            last_flush_time: Default::default(),
            chain_config: Arc::clone(&chain_config),
            #[cfg(feature = "testing")]
            _temp_dir: None,
        });
        backend.check_configuration()?;
        Ok(backend)
    }

    pub fn maybe_flush(&self, force: bool) -> Result<bool> {
        let mut inst = self.last_flush_time.lock().expect("poisoned mutex");
        let will_flush = force
            || match *inst {
                Some(inst) => inst.elapsed() >= Duration::from_secs(5),
                None => true,
            };
        if will_flush {
            tracing::debug!("doing a db flush");
            let mut opts = FlushOptions::default();
            opts.set_wait(true);
            // we have to collect twice here :/
            let columns = Column::ALL.iter().map(|e| self.db.get_column(*e)).collect::<Vec<_>>();
            let columns = columns.iter().collect::<Vec<_>>();
            self.db.flush_cfs_opt(&columns, &opts).context("Flushing database")?;

            *inst = Some(Instant::now());
        }

        Ok(will_flush)
    }

    #[tracing::instrument(skip(self))]
    pub async fn backup(&self) -> Result<()> {
        let (callback_sender, callback_recv) = oneshot::channel();
        let _res = self
            .backup_handle
            .as_ref()
            .context("backups are not enabled")?
            .try_send(BackupRequest { callback: callback_sender, db: Arc::clone(&self.db) });
        callback_recv.await.context("Backups task died :(")?;
        Ok(())
    }

    // tries

    pub(crate) fn get_bonsai<H: StarkHash + Send + Sync>(
        &self,
        map: DatabaseKeyMapping,
    ) -> BonsaiStorage<BasicId, BonsaiDb<'_>, H> {
        let bonsai = BonsaiStorage::new(
            BonsaiDb::new(&self.db, map),
            BonsaiStorageConfig {
                max_saved_trie_logs: Some(0),
                max_saved_snapshots: Some(0),
                snapshot_interval: u64::MAX,
            },
        )
        // TODO(bonsai-trie): change upstream to reflect that.
        .expect("New bonsai storage can never error");

        bonsai
    }

    pub fn contract_trie(&self) -> BonsaiStorage<BasicId, BonsaiDb<'_>, Pedersen> {
        self.get_bonsai(DatabaseKeyMapping {
            flat: Column::BonsaiContractsFlat,
            trie: Column::BonsaiContractsTrie,
            log: Column::BonsaiContractsLog,
        })
    }

    pub fn contract_storage_trie(&self) -> BonsaiStorage<BasicId, BonsaiDb<'_>, Pedersen> {
        self.get_bonsai(DatabaseKeyMapping {
            flat: Column::BonsaiContractsStorageFlat,
            trie: Column::BonsaiContractsStorageTrie,
            log: Column::BonsaiContractsStorageLog,
        })
    }

    pub fn class_trie(&self) -> BonsaiStorage<BasicId, BonsaiDb<'_>, Poseidon> {
        self.get_bonsai(DatabaseKeyMapping {
            flat: Column::BonsaiClassesFlat,
            trie: Column::BonsaiClassesTrie,
            log: Column::BonsaiClassesLog,
        })
    }

    /// Returns the total storage size
    pub fn update_metrics(&self) -> u64 {
        self.db_metrics.update(&self.db)
    }
}

pub mod bonsai_identifier {
    pub const CONTRACT: &[u8] = b"0xcontract";
    pub const CLASS: &[u8] = b"0xclass";
}<|MERGE_RESOLUTION|>--- conflicted
+++ resolved
@@ -61,11 +61,7 @@
     opts.set_max_subcompactions(cores as _);
 
     opts.set_max_log_file_size(1 * MiB);
-<<<<<<< HEAD
-    opts.set_max_open_files(512);
-=======
     opts.set_max_open_files(512); // 512 is the value used by substrate for reference
->>>>>>> 9a285311
     opts.set_keep_log_file_num(3);
     opts.set_log_level(rocksdb::LogLevel::Warn);
 
