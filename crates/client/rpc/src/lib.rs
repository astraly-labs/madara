//! Starknet RPC server API implementation
//!
//! It uses the madara client and backend in order to answer queries.

mod constants;
pub mod providers;
#[cfg(test)]
pub mod test_utils;
mod types;
pub mod utils;
pub mod versions;

use jsonrpsee::RpcModule;

<<<<<<< HEAD
use mp_rpc::Starknet;
=======
use mc_db::db_block_id::DbBlockIdResolvable;
use mc_db::MadaraBackend;
use mp_block::{BlockId, BlockTag, MadaraMaybePendingBlock, MadaraMaybePendingBlockInfo};
use mp_chain_config::{ChainConfig, RpcVersion};
use mp_convert::ToFelt;

pub use errors::{StarknetRpcApiError, StarknetRpcResult};
use providers::AddTransactionProvider;
use utils::ResultExt;

/// A Starknet RPC server for Madara
#[derive(Clone)]
pub struct Starknet {
    backend: Arc<MadaraBackend>,
    pub(crate) add_transaction_provider: Arc<dyn AddTransactionProvider>,
}

impl Starknet {
    pub fn new(backend: Arc<MadaraBackend>, add_transaction_provider: Arc<dyn AddTransactionProvider>) -> Self {
        Self { backend, add_transaction_provider }
    }

    pub fn clone_backend(&self) -> Arc<MadaraBackend> {
        Arc::clone(&self.backend)
    }

    pub fn clone_chain_config(&self) -> Arc<ChainConfig> {
        Arc::clone(self.backend.chain_config())
    }

    pub fn get_block_info(
        &self,
        block_id: &impl DbBlockIdResolvable,
    ) -> StarknetRpcResult<MadaraMaybePendingBlockInfo> {
        self.backend
            .get_block_info(block_id)
            .or_internal_server_error("Error getting block from storage")?
            .ok_or(StarknetRpcApiError::BlockNotFound)
    }

    pub fn get_block_n(&self, block_id: &impl DbBlockIdResolvable) -> StarknetRpcResult<u64> {
        self.backend
            .get_block_n(block_id)
            .or_internal_server_error("Error getting block from storage")?
            .ok_or(StarknetRpcApiError::BlockNotFound)
    }

    pub fn get_block(&self, block_id: &impl DbBlockIdResolvable) -> StarknetRpcResult<MadaraMaybePendingBlock> {
        self.backend
            .get_block(block_id)
            .or_internal_server_error("Error getting block from storage")?
            .ok_or(StarknetRpcApiError::BlockNotFound)
    }

    pub fn chain_id(&self) -> Felt {
        self.backend.chain_config().chain_id.clone().to_felt()
    }

    pub fn current_block_number(&self) -> StarknetRpcResult<u64> {
        self.get_block_n(&BlockId::Tag(BlockTag::Latest))
    }

    pub fn current_spec_version(&self) -> RpcVersion {
        RpcVersion::RPC_VERSION_LATEST
    }

    pub fn get_l1_last_confirmed_block(&self) -> StarknetRpcResult<u64> {
        Ok(self
            .backend
            .get_l1_last_confirmed_block()
            .or_internal_server_error("Error getting L1 last confirmed block")?
            .unwrap_or_default())
    }
}
>>>>>>> faeeea8f

/// Returns the RpcModule merged with all the supported RPC versions.
pub fn rpc_api_user(starknet: &Starknet) -> anyhow::Result<RpcModule<()>> {
    let mut rpc_api = RpcModule::new(());

    rpc_api.merge(versions::user::v0_7_1::StarknetReadRpcApiV0_7_1Server::into_rpc(starknet.clone()))?;
    rpc_api.merge(versions::user::v0_8_0::StarknetReadRpcApiV0_8_0Server::into_rpc(starknet.clone()))?;
    rpc_api.merge(versions::user::v0_7_1::StarknetWriteRpcApiV0_7_1Server::into_rpc(starknet.clone()))?;
    rpc_api.merge(versions::user::v0_7_1::StarknetTraceRpcApiV0_7_1Server::into_rpc(starknet.clone()))?;
    rpc_api.merge(versions::user::v0_8_0::StarknetWsRpcApiV0_8_0Server::into_rpc(starknet.clone()))?;

    Ok(rpc_api)
}

pub fn rpc_api_admin(starknet: &Starknet) -> anyhow::Result<RpcModule<()>> {
    let mut rpc_api = RpcModule::new(());

    rpc_api.merge(versions::admin::v0_1_0::MadaraWriteRpcApiV0_1_0Server::into_rpc(starknet.clone()))?;

    Ok(rpc_api)
}<|MERGE_RESOLUTION|>--- conflicted
+++ resolved
@@ -12,84 +12,7 @@
 
 use jsonrpsee::RpcModule;
 
-<<<<<<< HEAD
 use mp_rpc::Starknet;
-=======
-use mc_db::db_block_id::DbBlockIdResolvable;
-use mc_db::MadaraBackend;
-use mp_block::{BlockId, BlockTag, MadaraMaybePendingBlock, MadaraMaybePendingBlockInfo};
-use mp_chain_config::{ChainConfig, RpcVersion};
-use mp_convert::ToFelt;
-
-pub use errors::{StarknetRpcApiError, StarknetRpcResult};
-use providers::AddTransactionProvider;
-use utils::ResultExt;
-
-/// A Starknet RPC server for Madara
-#[derive(Clone)]
-pub struct Starknet {
-    backend: Arc<MadaraBackend>,
-    pub(crate) add_transaction_provider: Arc<dyn AddTransactionProvider>,
-}
-
-impl Starknet {
-    pub fn new(backend: Arc<MadaraBackend>, add_transaction_provider: Arc<dyn AddTransactionProvider>) -> Self {
-        Self { backend, add_transaction_provider }
-    }
-
-    pub fn clone_backend(&self) -> Arc<MadaraBackend> {
-        Arc::clone(&self.backend)
-    }
-
-    pub fn clone_chain_config(&self) -> Arc<ChainConfig> {
-        Arc::clone(self.backend.chain_config())
-    }
-
-    pub fn get_block_info(
-        &self,
-        block_id: &impl DbBlockIdResolvable,
-    ) -> StarknetRpcResult<MadaraMaybePendingBlockInfo> {
-        self.backend
-            .get_block_info(block_id)
-            .or_internal_server_error("Error getting block from storage")?
-            .ok_or(StarknetRpcApiError::BlockNotFound)
-    }
-
-    pub fn get_block_n(&self, block_id: &impl DbBlockIdResolvable) -> StarknetRpcResult<u64> {
-        self.backend
-            .get_block_n(block_id)
-            .or_internal_server_error("Error getting block from storage")?
-            .ok_or(StarknetRpcApiError::BlockNotFound)
-    }
-
-    pub fn get_block(&self, block_id: &impl DbBlockIdResolvable) -> StarknetRpcResult<MadaraMaybePendingBlock> {
-        self.backend
-            .get_block(block_id)
-            .or_internal_server_error("Error getting block from storage")?
-            .ok_or(StarknetRpcApiError::BlockNotFound)
-    }
-
-    pub fn chain_id(&self) -> Felt {
-        self.backend.chain_config().chain_id.clone().to_felt()
-    }
-
-    pub fn current_block_number(&self) -> StarknetRpcResult<u64> {
-        self.get_block_n(&BlockId::Tag(BlockTag::Latest))
-    }
-
-    pub fn current_spec_version(&self) -> RpcVersion {
-        RpcVersion::RPC_VERSION_LATEST
-    }
-
-    pub fn get_l1_last_confirmed_block(&self) -> StarknetRpcResult<u64> {
-        Ok(self
-            .backend
-            .get_l1_last_confirmed_block()
-            .or_internal_server_error("Error getting L1 last confirmed block")?
-            .unwrap_or_default())
-    }
-}
->>>>>>> faeeea8f
 
 /// Returns the RpcModule merged with all the supported RPC versions.
 pub fn rpc_api_user(starknet: &Starknet) -> anyhow::Result<RpcModule<()>> {
