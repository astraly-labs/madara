--- conflicted
+++ resolved
@@ -55,11 +55,8 @@
 # Madara Primitives
 mp-block = { workspace = true }
 mp-chain-id = { workspace = true }
-<<<<<<< HEAD
 mp-contract = { workspace = true }
-=======
 mp-fee = { workspace = true }
->>>>>>> ab4fecd9
 mp-felt = { workspace = true }
 mp-hashers = { workspace = true }
 mp-program-hash = { workspace = true }
