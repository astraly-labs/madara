use std::{io::Write, sync::Arc};

use anyhow::Context;
use mc_block_import::{BlockImporter, BlockValidationContext};
use mc_db::{DatabaseService, MadaraBackend};
use mc_devnet::{ChainGenesisDescription, DevnetKeys};
use mc_mempool::{
    block_production::BlockProductionTask, block_production_metrics::BlockProductionMetrics, L1DataProvider, Mempool,
};
use mc_telemetry::TelemetryHandle;
use mp_exex::ExExManagerHandle;
use mp_utils::service::Service;
use tokio::task::JoinSet;

use crate::cli::block_production::BlockProductionParams;

struct StartParams {
    backend: Arc<MadaraBackend>,
    block_import: Arc<BlockImporter>,
    mempool: Arc<Mempool>,
    metrics: BlockProductionMetrics,
    l1_data_provider: Arc<dyn L1DataProvider>,
    is_devnet: bool,
    n_devnet_contracts: u64,
    exex_manager: Option<ExExManagerHandle>,
}

pub struct BlockProductionService {
    start: Option<StartParams>,
    enabled: bool,
}
impl BlockProductionService {
    #[allow(clippy::too_many_arguments)]
    pub fn new(
        config: &BlockProductionParams,
        db_service: &DatabaseService,
        mempool: Arc<mc_mempool::Mempool>,
        block_import: Arc<BlockImporter>,
        l1_data_provider: Arc<dyn L1DataProvider>,
        is_devnet: bool,
        exex_manager: Option<ExExManagerHandle>,
        _telemetry: TelemetryHandle,
    ) -> anyhow::Result<Self> {
        if config.block_production_disabled {
            return Ok(Self { start: None, enabled: false });
        }

        let metrics = BlockProductionMetrics::register();

        Ok(Self {
            start: Some(StartParams {
                backend: Arc::clone(db_service.backend()),
                l1_data_provider,
                mempool,
                metrics,
                block_import,
                n_devnet_contracts: config.devnet_contracts,
                is_devnet,
                exex_manager,
            }),
            enabled: true,
        })
    }
}

#[async_trait::async_trait]
impl Service for BlockProductionService {
    // TODO(cchudant,2024-07-30): special threading requirements for the block production task
    #[tracing::instrument(skip(self, join_set), fields(module = "BlockProductionService"))]
    async fn start(
        &mut self,
        join_set: &mut JoinSet<anyhow::Result<()>>,
        cancellation_token: tokio_util::sync::CancellationToken,
    ) -> anyhow::Result<()> {
        if !self.enabled {
            return Ok(());
        }
        let StartParams {
            backend,
            l1_data_provider,
            mempool,
            metrics,
            is_devnet,
            n_devnet_contracts,
            block_import,
            exex_manager,
        } = self.start.take().expect("Service already started");

        if is_devnet {
            // DEVNET: we the genesis block for the devnet if not deployed, otherwise we only print the devnet keys.

            let keys = if backend.get_latest_block_n().context("Getting the latest block number in db")?.is_none() {
                // deploy devnet genesis

                tracing::info!("⛏️  Deploying devnet genesis block");

                let mut genesis_config =
                    ChainGenesisDescription::base_config().context("Failed to create base genesis config")?;
                let contracts = genesis_config
                    .add_devnet_contracts(n_devnet_contracts)
                    .context("Failed to add devnet contracts")?;

                let genesis_block = genesis_config
                    .build(backend.chain_config())
                    .context("Building genesis block from devnet config")?;

                block_import
                    .add_block(
                        genesis_block,
                        BlockValidationContext::new(backend.chain_config().chain_id.clone()).trust_class_hashes(true),
                    )
                    .await
                    .context("Importing devnet genesis block")?;

                contracts.save_to_db(&backend).context("Saving predeployed devnet contract keys to database")?;

                contracts
            } else {
                DevnetKeys::from_db(&backend).context("Getting the devnet predeployed contract keys and balances")?
            };

            // display devnet welcome message :)
            // we display it to stdout instead of stderr

            let msg = format!("{}", keys);

            std::io::stdout().write(msg.as_bytes()).context("Writing devnet welcome message to stdout")?;
        }

        join_set.spawn(async move {
<<<<<<< HEAD
            BlockProductionTask::new(backend, block_import, mempool, metrics, l1_data_provider, exex_manager)?
                .block_production_task()
=======
            BlockProductionTask::new(backend, block_import, mempool, metrics, l1_data_provider)?
                .block_production_task(cancellation_token)
>>>>>>> faeeea8f
                .await?;
            Ok(())
        });

        Ok(())
    }
}<|MERGE_RESOLUTION|>--- conflicted
+++ resolved
@@ -128,13 +128,8 @@
         }
 
         join_set.spawn(async move {
-<<<<<<< HEAD
             BlockProductionTask::new(backend, block_import, mempool, metrics, l1_data_provider, exex_manager)?
-                .block_production_task()
-=======
-            BlockProductionTask::new(backend, block_import, mempool, metrics, l1_data_provider)?
                 .block_production_task(cancellation_token)
->>>>>>> faeeea8f
                 .await?;
             Ok(())
         });
