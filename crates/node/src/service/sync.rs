--- conflicted
+++ resolved
@@ -83,11 +83,8 @@
                 backup_every_n_blocks,
                 telemetry,
                 pending_block_poll_interval,
-<<<<<<< HEAD
+                cancellation_token,
                 exex_manager,
-=======
-                cancellation_token,
->>>>>>> faeeea8f
             )
             .await
         });
