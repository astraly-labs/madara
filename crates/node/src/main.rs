//! Madara node command line.
#![warn(missing_docs)]

mod cli;
mod extensions;
mod service;
mod util;

use anyhow::Context;
use clap::Parser;
<<<<<<< HEAD
use extensions::madara_exexs;
=======
use cli::{NetworkType, RunCmd};
use mc_analytics::Analytics;
>>>>>>> 7175bb7e
use mc_block_import::BlockImporter;
use mp_rpc::{AddTransactionProvider, Starknet};
use std::sync::Arc;

use cli::{NetworkType, RunCmd};
use mc_db::DatabaseService;
use mc_mempool::{GasPriceProvider, L1DataProvider, Mempool};
<<<<<<< HEAD
use mc_metrics::MetricsService;
use mc_rpc::providers::{ForwardToProvider, MempoolAddTxProvider};
=======
use mc_rpc::providers::{AddTransactionProvider, ForwardToProvider, MempoolAddTxProvider};
>>>>>>> 7175bb7e
use mc_telemetry::{SysInfo, TelemetryService};
use mp_convert::ToFelt;
use mp_exex::ExExLauncher;
use mp_utils::service::{Service, ServiceGroup};
use service::{BlockProductionService, GatewayService, L1SyncService, RpcService, SyncService};
use starknet_providers::SequencerGatewayProvider;

const GREET_IMPL_NAME: &str = "Madara";
const GREET_SUPPORT_URL: &str = "https://github.com/madara-alliance/madara/issues";

#[tokio::main]
async fn main() -> anyhow::Result<()> {
    crate::util::setup_rayon_threadpool()?;
    crate::util::raise_fdlimit();

    let mut run_cmd: RunCmd = RunCmd::parse();

    // Setting up analytics

    let mut analytics = Analytics::new(
        run_cmd.analytics_params.analytics_service_name.clone(),
        run_cmd.analytics_params.analytics_log_level,
        run_cmd.analytics_params.analytics_collection_endpoint.clone(),
    )
    .context("Initializing analytics service")?;
    analytics.setup()?;

    // If it's a sequencer or a devnet we set the mandatory chain config. If it's a full node we set the chain config from the network or the custom chain config.
    let chain_config = if run_cmd.is_sequencer() {
        run_cmd.chain_config()?
    } else if run_cmd.network.is_some() {
        run_cmd.set_preset_from_network()?
    } else {
        run_cmd.chain_config()?
    };

    let node_name = run_cmd.node_name_or_provide().await.to_string();
    let node_version = env!("MADARA_BUILD_VERSION");

    tracing::info!("🥷  {} Node", GREET_IMPL_NAME);
    tracing::info!("✌️  Version {}", node_version);
    tracing::info!("💁 Support URL: {}", GREET_SUPPORT_URL);
    tracing::info!("🏷  Node Name: {}", node_name);
    let role = if run_cmd.is_sequencer() { "Sequencer" } else { "Full Node" };
    tracing::info!("👤 Role: {}", role);
    tracing::info!("🌐 Network: {} (chain id `{}`)", chain_config.chain_name, chain_config.chain_id);

    let sys_info = SysInfo::probe();
    sys_info.show();

    // Services.

    let telemetry_service: TelemetryService =
        TelemetryService::new(run_cmd.telemetry_params.telemetry, run_cmd.telemetry_params.telemetry_endpoints.clone())
            .context("Initializing telemetry service")?;

    let db_service = DatabaseService::new(
        &run_cmd.db_params.base_path,
        run_cmd.db_params.backup_dir.clone(),
        run_cmd.db_params.restore_from_latest_backup,
        Arc::clone(&chain_config),
    )
    .await
    .context("Initializing db service")?;

    let importer = Arc::new(
        BlockImporter::new(
            Arc::clone(db_service.backend()),
            run_cmd.sync_params.unsafe_starting_block,
            // Always flush when in authority mode as we really want to minimize the risk of losing a block when the app is unexpectedly killed :)
            /* always_force_flush */
            run_cmd.is_sequencer(),
        )
        .context("Initializing importer service")?,
    );

    let l1_gas_setter = GasPriceProvider::new();

    if let Some(fix_gas) = run_cmd.l1_sync_params.gas_price {
        l1_gas_setter.update_eth_l1_gas_price(fix_gas as u128);
        l1_gas_setter.set_gas_price_sync_enabled(false);
    }
    if let Some(fix_blob_gas) = run_cmd.l1_sync_params.blob_gas_price {
        l1_gas_setter.update_eth_l1_data_gas_price(fix_blob_gas as u128);
        l1_gas_setter.set_data_gas_price_sync_enabled(false);
    }
    if let Some(strk_fix_gas) = run_cmd.l1_sync_params.strk_gas_price {
        l1_gas_setter.update_strk_l1_gas_price(strk_fix_gas as u128);
        l1_gas_setter.set_strk_gas_price_sync_enabled(false);
    }
    if let Some(strk_fix_blob_gas) = run_cmd.l1_sync_params.strk_blob_gas_price {
        l1_gas_setter.update_strk_l1_data_gas_price(strk_fix_blob_gas as u128);
        l1_gas_setter.set_strk_data_gas_price_sync_enabled(false);
    }
    let l1_data_provider: Arc<dyn L1DataProvider> = Arc::new(l1_gas_setter.clone());

    // declare mempool here so that it can be used to process l1->l2 messages in the l1 service
    let mempool = Arc::new(Mempool::new(Arc::clone(db_service.backend()), Arc::clone(&l1_data_provider)));

    let l1_service = L1SyncService::new(
        &run_cmd.l1_sync_params,
        &db_service,
        l1_gas_setter,
        chain_config.chain_id.clone(),
        chain_config.eth_core_contract_address,
        run_cmd.is_sequencer(),
        run_cmd.is_devnet(),
        Arc::clone(&mempool),
    )
    .await
    .context("Initializing the l1 sync service")?;

    // Block provider startup.
    // `rpc_add_txs_method_provider` is a trait object that tells the RPC task where to put the transactions when using the Write endpoints.
    let (block_provider_service, rpc_add_txs_method_provider): (_, Arc<dyn AddTransactionProvider>) =
        match run_cmd.is_sequencer() {
            // Block production service. (authority)
            true => {
                let mempool_provider = Arc::new(MempoolAddTxProvider::new(Arc::clone(&mempool)));
                let starknet = Arc::new(Starknet::new(Arc::clone(db_service.backend()), mempool_provider.clone()));
                // Launch the ExEx manager for configured ExExs - if any.
                let exex_manager = ExExLauncher::new(madara_exexs(), starknet).launch().await?;

                let block_production_service = BlockProductionService::new(
                    &run_cmd.block_production_params,
                    &db_service,
                    Arc::clone(&mempool),
                    importer,
                    Arc::clone(&l1_data_provider),
                    run_cmd.devnet,
<<<<<<< HEAD
                    exex_manager,
                    prometheus_service.registry(),
=======
>>>>>>> 7175bb7e
                    telemetry_service.new_handle(),
                )?;

                (ServiceGroup::default().with(block_production_service), mempool_provider)
            }
            // Block sync service. (full node)
            false => {
                let gateway_provider = Arc::new(ForwardToProvider::new(SequencerGatewayProvider::new(
                    chain_config.gateway_url.clone(),
                    chain_config.feeder_gateway_url.clone(),
                    chain_config.chain_id.to_felt(),
                )));
                let starknet = Arc::new(Starknet::new(Arc::clone(db_service.backend()), gateway_provider.clone()));
                // Launch the ExEx manager for configured ExExs - if any.
                let exex_manager = ExExLauncher::new(madara_exexs(), starknet).launch().await?;

                // Feeder gateway sync service.
                let sync_service = SyncService::new(
                    &run_cmd.sync_params,
                    Arc::clone(&chain_config),
                    &db_service,
                    importer,
                    exex_manager,
                    telemetry_service.new_handle(),
                )
                .await
                .context("Initializing sync service")?;

                (ServiceGroup::default().with(sync_service), gateway_provider)
            }
        };

    let rpc_service = RpcService::new(&run_cmd.rpc_params, &db_service, Arc::clone(&rpc_add_txs_method_provider))
        .context("Initializing rpc service")?;

    let gateway_service = GatewayService::new(run_cmd.gateway_params, &db_service, rpc_add_txs_method_provider)
        .await
        .context("Initializing gateway service")?;

    telemetry_service.send_connected(&node_name, node_version, &chain_config.chain_name, &sys_info);

    let app = ServiceGroup::default()
        .with(db_service)
        .with(l1_service)
        .with(block_provider_service)
        .with(rpc_service)
        .with(gateway_service)
        .with(telemetry_service);

    // Check if the devnet is running with the correct chain id.
    if run_cmd.devnet && chain_config.chain_id != NetworkType::Devnet.chain_id() {
        if !run_cmd.block_production_params.override_devnet_chain_id {
            tracing::error!("You're running a devnet with the network config of {:?}. This means that devnet transactions can be replayed on the actual network. Use `--network=devnet` instead. Or if this is the expected behavior please pass `--override-devnet-chain-id`", chain_config.chain_name);
            panic!();
        } else {
            // This log is immediately flooded with devnet accounts and so this can be missed.
            // Should we add a delay here to make this clearly visisble?
            tracing::warn!("You're running a devnet with the network config of {:?}. This means that devnet transactions can be replayed on the actual network.", run_cmd.network);
        }
    }

    app.start_and_drive_to_end().await?;

    tracing::info!("Shutting down analytics");
    let _ = analytics.shutdown();

    Ok(())
}<|MERGE_RESOLUTION|>--- conflicted
+++ resolved
@@ -8,12 +8,8 @@
 
 use anyhow::Context;
 use clap::Parser;
-<<<<<<< HEAD
 use extensions::madara_exexs;
-=======
-use cli::{NetworkType, RunCmd};
 use mc_analytics::Analytics;
->>>>>>> 7175bb7e
 use mc_block_import::BlockImporter;
 use mp_rpc::{AddTransactionProvider, Starknet};
 use std::sync::Arc;
@@ -21,12 +17,7 @@
 use cli::{NetworkType, RunCmd};
 use mc_db::DatabaseService;
 use mc_mempool::{GasPriceProvider, L1DataProvider, Mempool};
-<<<<<<< HEAD
-use mc_metrics::MetricsService;
 use mc_rpc::providers::{ForwardToProvider, MempoolAddTxProvider};
-=======
-use mc_rpc::providers::{AddTransactionProvider, ForwardToProvider, MempoolAddTxProvider};
->>>>>>> 7175bb7e
 use mc_telemetry::{SysInfo, TelemetryService};
 use mp_convert::ToFelt;
 use mp_exex::ExExLauncher;
@@ -157,11 +148,7 @@
                     importer,
                     Arc::clone(&l1_data_provider),
                     run_cmd.devnet,
-<<<<<<< HEAD
                     exex_manager,
-                    prometheus_service.registry(),
-=======
->>>>>>> 7175bb7e
                     telemetry_service.new_handle(),
                 )?;
 
