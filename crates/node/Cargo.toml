--- conflicted
+++ resolved
@@ -41,16 +41,10 @@
 mp-utils = { workspace = true }
 
 # Starknet
-<<<<<<< HEAD
 blockifier = { workspace = true }
 starknet-core = { workspace = true }
 starknet-providers = { workspace = true }
 starknet_api = { workspace = true }
-=======
-blockifier.workspace = true
-starknet-providers.workspace = true
-starknet_api.workspace = true
->>>>>>> 3ffd494a
 
 # Other
 alloy.workspace = true
