[package]
name = "madara"
description = "Madara node"
authors.workspace = true
edition.workspace = true
license.workspace = true
repository.workspace = true
version.workspace = true
homepage.workspace = true
build = "build.rs"

[lints]
workspace = true

[package.metadata.docs.rs]
targets = ["x86_64-unknown-linux-gnu"]

[[bin]]
name = "madara"

[dependencies]

# Madara
<<<<<<< HEAD
=======
mc-analytics = { workspace = true }
>>>>>>> 7175bb7e
mc-block-import = { workspace = true }
mc-db = { workspace = true }
mc-devnet = { workspace = true }
mc-eth = { workspace = true }
mc-gateway = { workspace = true }
mc-mempool = { workspace = true }
<<<<<<< HEAD
mc-metrics = { workspace = true }
=======
>>>>>>> 7175bb7e
mc-rpc = { workspace = true }
mc-sync = { workspace = true }
mc-telemetry = { workspace = true }
mp-block = { workspace = true }
mp-chain-config = { workspace = true }
mp-convert = { workspace = true }
<<<<<<< HEAD
mp-exex = { workspace = true }
mp-receipt = { workspace = true }
mp-rpc = { workspace = true }
mp-transactions = { workspace = true }
=======
>>>>>>> 7175bb7e
mp-utils = { workspace = true }

# Starknet
blockifier = { workspace = true }
starknet-core = { workspace = true }
starknet-providers = { workspace = true }
starknet_api = { workspace = true }

# Other
alloy.workspace = true
anyhow.workspace = true
async-trait.workspace = true
chrono = "0.4.38"
clap = { workspace = true, features = ["derive", "env"] }
env_logger.workspace = true
fdlimit.workspace = true
futures = { workspace = true, features = ["thread-pool"] }
governor.workspace = true
hyper = { version = "0.14", features = ["server"] }
jsonrpsee.workspace = true
lazy_static.workspace = true
log.workspace = true
rand.workspace = true
rayon.workspace = true
reqwest.workspace = true
serde = { workspace = true, features = ["derive"] }
serde_json.workspace = true
serde_yaml.workspace = true
starknet-signers = { workspace = true }
thiserror.workspace = true
tokio.workspace = true
tower-http.workspace = true
tower.workspace = true
url.workspace = true

#Instrumentation
opentelemetry = { workspace = true, features = ["metrics", "logs"] }
opentelemetry-appender-tracing = { workspace = true, default-features = false }
opentelemetry-otlp = { workspace = true, features = [
  "tonic",
  "metrics",
  "logs",
] }
opentelemetry-semantic-conventions = { workspace = true }
opentelemetry-stdout = { workspace = true }
opentelemetry_sdk = { workspace = true, features = ["rt-tokio", "logs"] }
tracing = { workspace = true }
tracing-core = { workspace = true, default-features = false }
tracing-opentelemetry = { workspace = true }
tracing-subscriber = { workspace = true, features = ["env-filter"] }


[features]
default = []
sound = ["mc-sync/m"]<|MERGE_RESOLUTION|>--- conflicted
+++ resolved
@@ -21,33 +21,23 @@
 [dependencies]
 
 # Madara
-<<<<<<< HEAD
-=======
 mc-analytics = { workspace = true }
->>>>>>> 7175bb7e
 mc-block-import = { workspace = true }
 mc-db = { workspace = true }
 mc-devnet = { workspace = true }
 mc-eth = { workspace = true }
 mc-gateway = { workspace = true }
 mc-mempool = { workspace = true }
-<<<<<<< HEAD
-mc-metrics = { workspace = true }
-=======
->>>>>>> 7175bb7e
 mc-rpc = { workspace = true }
 mc-sync = { workspace = true }
 mc-telemetry = { workspace = true }
 mp-block = { workspace = true }
 mp-chain-config = { workspace = true }
 mp-convert = { workspace = true }
-<<<<<<< HEAD
 mp-exex = { workspace = true }
 mp-receipt = { workspace = true }
 mp-rpc = { workspace = true }
 mp-transactions = { workspace = true }
-=======
->>>>>>> 7175bb7e
 mp-utils = { workspace = true }
 
 # Starknet
