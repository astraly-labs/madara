--- conflicted
+++ resolved
@@ -14,20 +14,10 @@
 
 pub fn to_starknet_core_tx<H: HasherT>(
     tx: super::Transaction,
-<<<<<<< HEAD
-    chain_id: Felt252Wrapper,
-    block_number: u64,
-) -> starknet_core::types::Transaction {
-    match tx {
-        super::Transaction::Declare(tx) => {
-            let tx_hash = tx.compute_hash::<H>(chain_id, false, Some(block_number));
-
-=======
     transaction_hash: FieldElement,
 ) -> starknet_core::types::Transaction {
     match tx {
         super::Transaction::Declare(tx) => {
->>>>>>> 645d9f0a
             let tx = match tx {
                 super::DeclareTransaction::V0(super::DeclareTransactionV0 {
                     max_fee,
@@ -77,11 +67,6 @@
             starknet_core::types::Transaction::Declare(tx)
         }
         super::Transaction::DeployAccount(tx) => {
-<<<<<<< HEAD
-            let tx_hash = tx.compute_hash::<H>(chain_id, false, Some(block_number));
-
-=======
->>>>>>> 645d9f0a
             let tx = starknet_core::types::DeployAccountTransaction {
                 transaction_hash,
                 max_fee: tx.max_fee.into(),
@@ -95,10 +80,8 @@
             starknet_core::types::Transaction::DeployAccount(tx)
         }
         super::Transaction::Deploy(tx) => {
-            let tx_hash = tx.compute_hash::<H>(chain_id, false, Some(block_number));
-
             let tx = starknet_core::types::DeployTransaction {
-                transaction_hash: tx_hash.0,
+                transaction_hash,
                 contract_address_salt: tx.contract_address_salt.into(),
                 constructor_calldata: cast_vec_of_felt_252_wrappers(tx.constructor_calldata),
                 class_hash: tx.class_hash.into(),
@@ -108,11 +91,6 @@
             starknet_core::types::Transaction::Deploy(tx)
         }
         super::Transaction::Invoke(tx) => {
-<<<<<<< HEAD
-            let tx_hash = tx.compute_hash::<H>(chain_id, false, Some(block_number));
-
-=======
->>>>>>> 645d9f0a
             let tx = match tx {
                 super::InvokeTransaction::V0(super::InvokeTransactionV0 {
                     max_fee,
@@ -147,11 +125,6 @@
             starknet_core::types::Transaction::Invoke(tx)
         }
         super::Transaction::L1Handler(tx) => {
-<<<<<<< HEAD
-            let tx_hash = tx.compute_hash::<H>(chain_id, false, Some(block_number));
-
-=======
->>>>>>> 645d9f0a
             let tx = starknet_core::types::L1HandlerTransaction {
                 transaction_hash,
                 version: 0,
