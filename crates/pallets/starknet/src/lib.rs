--- conflicted
+++ resolved
@@ -66,7 +66,7 @@
 use starknet_api::transaction::{Calldata, Event as StarknetEvent, Fee};
 
 #[cfg(test)]
-pub mod tests;
+mod tests;
 
 #[macro_use]
 pub extern crate alloc;
@@ -84,20 +84,6 @@
 use frame_system::pallet_prelude::*;
 use mp_block::{Block as StarknetBlock, Header as StarknetHeader};
 use mp_digest_log::MADARA_ENGINE_ID;
-<<<<<<< HEAD
-use mp_starknet::block::{Block as StarknetBlock, Header as StarknetHeader, MaxTransactions, BlockStatus};
-use mp_starknet::constants::INITIAL_GAS;
-use mp_starknet::crypto::commitment::{self};
-use mp_starknet::execution::types::{
-    CallEntryPointWrapper, ClassHashWrapper, ContractAddressWrapper, EntryPointTypeWrapper, Felt252Wrapper,
-};
-use mp_starknet::sequencer_address::{InherentError, InherentType, DEFAULT_SEQUENCER_ADDRESS, INHERENT_IDENTIFIER};
-use mp_starknet::storage::{StarknetStorageSchemaVersion, PALLET_STARKNET_SCHEMA};
-use mp_starknet::traits::hash::{DefaultHasher, HasherT};
-use mp_starknet::transaction::types::{
-    DeclareTransaction, DeployAccountTransaction, EventError, EventWrapper as StarknetEventType, InvokeTransaction,
-    Transaction, TransactionExecutionInfoWrapper, TransactionReceiptWrapper, TxType,
-=======
 use mp_fee::INITIAL_GAS;
 use mp_felt::Felt252Wrapper;
 use mp_hashers::HasherT;
@@ -108,7 +94,6 @@
 use mp_transactions::{
     DeclareTransaction, DeployAccountTransaction, HandleL1MessageTransaction, InvokeTransaction, Transaction,
     UserAndL1HandlerTransaction, UserTransaction,
->>>>>>> fa9bf112
 };
 use sp_runtime::traits::UniqueSaturatedInto;
 use sp_runtime::DigestItem;
@@ -260,7 +245,6 @@
             Weight::zero()
         }
 
-
         /// Perform a module upgrade.
         fn on_runtime_upgrade() -> Weight {
             Weight::zero()
@@ -271,14 +255,14 @@
         /// # Arguments
         /// * `n` - The block number.
         fn offchain_worker(n: T::BlockNumber) {
-            // log!(info, "Running offchain worker at block {:?}.", n);
+            log!(info, "Running offchain worker at block {:?}.", n);
 
             match Self::process_l1_messages() {
                 Ok(_) => log!(info, "Successfully executed L1 messages"),
                 Err(err) => match err {
-                    // offchain_worker::OffchainWorkerError::NoLastKnownEthBlock => {
-                    //     log!(info, "No last known Ethereum block number found. Skipping execution of L1 messages.")
-                    // }
+                    offchain_worker::OffchainWorkerError::NoLastKnownEthBlock => {
+                        log!(info, "No last known Ethereum block number found. Skipping execution of L1 messages.")
+                    }
                     _ => log!(error, "Failed to execute L1 messages: {:?}", err),
                 },
             }
@@ -1048,36 +1032,6 @@
     ///
     /// * `block_number` - The block number.
     fn store_block(block_number: u64) {
-<<<<<<< HEAD
-        let block;
-		if frame_system::Pallet::<T>::digest().logs().len() == 1 {
-			match &frame_system::Pallet::<T>::digest().logs()[0] {
-				DigestItem::PreRuntime(mp_digest_log::MADARA_ENGINE_ID ,encoded_data) => {
-
-					block = match mp_starknet::block::Block::decode(&mut encoded_data.as_slice()) {
-                        Ok(b) => b,
-                        Err(e) => {
-                            log!(error, "Failed to decode block: {:?}", e);
-                            return;
-                        }
-                    };
-                    
-					// Save the block number <> hash mapping.
-					let blockhash = Felt252Wrapper::try_from(block.header().extra_data.unwrap()).unwrap();
-					BlockHash::<T>::insert(block_number, blockhash);
-					Pending::<T>::kill();
-					PendingEvents::<T>::kill();
-					let digest = DigestItem::Consensus(MADARA_ENGINE_ID, mp_digest_log::Log::Block(block).encode());
-					frame_system::Pallet::<T>::deposit_log(digest);
-				}
-				_ => { log!(info, "Block not found in store_block") },
-
-			}
-		} else {
-        let parent_block_hash = Self::parent_block_hash(&block_number);
-        let pending = Self::pending();
-        let status: BlockStatus = BlockStatus::default();
-=======
         let transactions = Self::pending();
         let transaction_hashes = Self::pending_hashes();
         assert_eq!(
@@ -1090,7 +1044,6 @@
         let parent_block_hash = Self::parent_block_hash(&block_number);
         let events: Vec<StarknetEvent> = transaction_hashes.iter().flat_map(TxEvents::<T>::take).collect();
 
->>>>>>> fa9bf112
         let global_state_root = Felt252Wrapper::default();
 
         let sequencer_address = Self::sequencer_address();
@@ -1106,12 +1059,7 @@
             StarknetHeader::new(
                 parent_block_hash.into(),
                 block_number,
-<<<<<<< HEAD
-                global_state_root,
-                status,
-=======
                 global_state_root.into(),
->>>>>>> fa9bf112
                 sequencer_address,
                 block_timestamp,
                 transaction_count as u128,
@@ -1134,7 +1082,6 @@
 
         let digest = DigestItem::Consensus(MADARA_ENGINE_ID, mp_digest_log::Log::Block(block).encode());
         frame_system::Pallet::<T>::deposit_log(digest);
-        }
     }
 
     /// Emit events from the call info.
