# Madara Changelog

## Next release

<<<<<<< HEAD
- feat: Pragma's ExEx
=======
- fix(rocksdb): update max open files opt
>>>>>>> 9a285311
- code: refactor to use otel tracing instead of prometheus (removed mc-metrics, added mc-analytics)
- fix(version constants): 0.13.2 was mapped to wrong constants
- fix(compilation): devnet contract artifacts are not compiled by `cargo build` anymore
- feat: add fgw get_block_traces
- refactor: use `hyper` & `tower` instead of `reqwest` for feeder client
- fix(namespace): versioning now works for methods without `starknet` namesapce
- fix(compile): wrong struct field being used in state map conversion
- fix: contract 0 state diff fixed
- refactor(rpc): re-worked rpc tower server and added proper websocket support
- fix(network): added the FGW and gateway url to the chain config
- fix(block_hash): block hash mismatch on transaction with an empty signature
- feat: declare v0, l1 handler support added
- feat: strk gas price cli param added
- fix(snos): added special address while closing block for SNOS
- fix(mempool): validator errors were ignored in `mempool/rsc/lib.rs`
- fix(primitives): fixed storage entries not being sorted in state commitment
- fix(devnet): devnet predeployed contracts stable address across systems (re)
- chore: Fixed README table format
- fix(cli): fixed devnet cli arguments
- fix(db): max rocksdb LOG files count and size and add more memory metrics
- fix(devnet): devnet predeployed contracts stable address across systems
- feat: gas fee flag added
- fix(mempool): fixed proptesting of the inner mempool
- fix(clippy): disallow printlns in workspace
- fix(db): storing a block needs to clear the current pending block
- fix(sync): Fixed pipeline stalling on machines with few cpu cores
- fix(rpc): handle batched requests in middleware
- chore: padded devnet address display with 64 chars
- feat(script): added more capabilities to the launcher script
- fix(fgw): sync from other nodes and block signature
- fix: added more launcher capabilities
- fix(cleanup): Updated EditorConfig to 4-space indents
- fix(tests): Fixed local testing scripts
- fix: override chain config
- fix: estimate_fee should through an error if any txn fails
- fix: rejected transaction block production panic
- fix(sync): pending block retrying mechanism
- feat(clean): dc_db: rename `DbBlockId::BlockN` to `DbBlockId::Number`
- feat(cli): Environment variables can be used to specify Madara parameters
- fix:(tests): Add testing feature to mc-db dev dependency (#294)
- feat: new crate gateway client & server
- test: Starknet-js basic tests added
- test: add block conversion task test
- fix(docs): updated readme and fixed launcher
- fix(ci): added gateway key to fix rate limit on tests
- feat(cli): launcher script and release workflows
- fix: cleaned cli settings for sequencer, devnet and full
- feat: move to karnot runner
- fix: docker file fixes for devnet
- fix(block-production): fix bouncer calculation and declared classes
- fix: Fix pending block sync and add real FGW tests
- test: tests added for verify and apply task in l2 sync
- fix: UDC cairo 0 migration & events logic fix
- fix: response of spec version rpc call fixed
- tests: integration test for l2 fetch task added
- refactor: calculate class hashes in devnet
- feat: add config file and preset configure chain
- refactor: change default chain id and add custom flag to override
- fix: generate a fixed set of public and private keys for devnet
- fix: defaulted l1 gas price in devnet mode
- fix: fixed anvil port value in tests
- fix: flaky tests in gas price worker fixed
- ci: add coveralls report
- test: added tests for declare and deploy transactions
- fix: pending block must always be returned in rpc even if none is in db
- fix: fixed the starting block arg with an ignore_block_order argument
- docs: fixed Docker Compose instructions
- fix: removed unused dependencies with udeps and machete
- feat: add devnet via `--devnet` cli argument
- refactor: class import from FGW
- code docs: documented how get_storage_at is implemented
- fix: L1 rpc <=> network mismatch
- feat: rpc versioning
- feat: bumping Starknet version from v0.13.2 to Starknet v0.13.2.1
- fix: replaced old namings with adapted namings
- refactor: block import is now centrally done in a single crate
- tests: add e2e tests for rpc read methods
- tests: add e2e tests for the node
- fix: fixed some readme stuff
- feat: gas price provider added for block production
- feat: l1 sync service
- feat: gas price worker for l1
- test: tests added for eth client and event subscription
- feat: Added l1->l2 messaging
- test: add unitests primitives
- tests: add e2e tests for the node
- tests: add tests for the rpcs endpoints
- fix: pending contract storage not stored properly
- test: add tests crate `db`
- fix: --sync-l1-disabled cli option (#225)
- feat: experimental block production and mempool
- refactor: L1BlockMetric is intialized inside the EthereumClient new function
- refactor: BlockMetrics divided in L1BlockMetrics and BlockMetrics
- test: tests added for eth client and event subscription
- feat: add support for Starknet version 0.13.2
- fix(l1): removed free l1 endpoint list
- removed l1.rs from the sync crate and refactored it with alloy inside eth crate
- refactor: removed l1.rs from the sync crate and refactored it with alloy inside eth crate
- refactor: eth client (l1 crate) refactored with alloy
- feat: added l1 crate (eth crate)
- fix(metrics): removed influx and added l2_state_size data
- fix: command to start the Madara client
- refactor: database error unification
- feat: raise file-descriptor limit
- fix: docker
- fix: pending storage & sequencer_provider
- refactor: support pending blocks & db crate
- refactor: new crate exec
- fix(issue): Removed unrelated link from issue template
- feat: adding new readme and github issue templates for codebase reorg
- fix: trace, execution state_diff
- refactor: store compiled contract class
- fix: rate limit on classes
- refactor: use Felt in DB
- fix: fix sepolia by updating bonsai-trie
- feat(class): change class definition storage
- fix: pending block sync
- fix: transaction traces
- feat: store tx receipts
- refactor: new type StarknetVersion
- refactor: update starknet-rs with Felt
- fix(rpc): fixed block not found error on get_class method
- fix (rpc): get_transaction_status
- fix(cleanup): clean up around the Cargo.toml files, error handling and cli arguments
- fix(db): fault tolerance (database is not corrupted when the node is unexpectedly shut down / killed)
- fix(rpc): fixed state update deserialization
- fix(hashes): fixed tx by hash retrieval
- fix(logs): fixed logs and get_state_update
- refactor: remove primitives/felt
- refactor: move convert.rs to felt_wrapper.rs
- fix(decode): fix mapping db decoding
- feat: store reverted txs hashes
- feat(l1): added l1 free rpc url if none is provided
- cleanup: clean DB statics
- refactor: improve compatibility without forks
- fix(metrics): fixed some metrics endpoints
- fix(metrics): fix prometheus endpoint port
- fix(hashes): Fix invoke tx hashes for version v3
- fix: re-add prometheus, doc cli args, log format
- fix(program): Changed visibility of program serializer + archived
- fix(classes): remove the classes ordenation to allow fork rebasements
- fix(felt): enforce Felt type as much as possible into compute_hash.rs
- fix(logs): fixed some logs and others
- fix(rpc): fixed block storage column
- chore: update dependencies
- fix(hashers): cleaned hashers using types core hashers and Felt
- refactor: remove substrate block storage
- feat(infra): Added boilerplate to deploy a grafana/prometheus dashboard
- refacor: use db hash
- refactor: l2-sync
- refactor: remove crate mp-mapping-sync
- fix(rpc): get_nonce
- fix(rpc): get_class
- refactor: mapping db
- perf(db): contract key history now using rocksdb iterators for history
- fix(root): Cleaned state root commitments crate
- fix(hash): declare tx v0 hash computation
- perf(db): db contract history parallel fetching and batching
- remove RuntimeApi on RPC
- feat(metrics): Added sync time metrics
- refactor: using const and OnceCell instead of lazy_static
- refactor: remove crate mp-storage
- feat(infra): corrected dockerfile + docker-compose
- fix(rpc): error handling
- fix(lib): updated core libs to match oss
- fix: state root - replaced_classes commit
- feat: fetch block and state update in only one request
- feat: added madara launcher script
- fix: creation of the block context
- fix: is_missing_class
- fix: state root - replaced_classes
- feat(db): backups
- fix: state root for nonce
- fix: store the first history in storage ket
- perf: improved perfs with parallelized iteration over tx hashes cache
- fix: graceful shutdown of rocksdb on ctrl+c
- fix: better error handling around l1 and l2 sync
- perf: compile with target_cpu=skylake by default
- perf: storage key with encode
- fix: bloc context blockifier
- feat: up blockifier to v0.6.0-rc.2
- fix: change bonsai-trie fork location
- refactor: remove L1HandlerTxFee
- feat: up blockifier to v0.6.0-rc.2
- refactor: remove L1HandlerTxFee
- refactor: remove blockifier dependencie
- perf: convert blocks in parallel
- feat(commitments): Joined hash computation in event and tx commitments
- feat(l2 sync): polling to get new blocks once sync has caught up with the chain
- perf: store key
- fix: sync, remove `unwrap` in storage
- fix(classes): Fixed classes on the RPC level by adding ordering and complete deserialisation
- fix: class update
- feat: store key/value in `--disble-root` mode
- fix: storage nonce and key/value
- fix: class and store updates and block desync after ctrl+c
- fix: compile without libm
- fix: genesis state_update
- refactor: optimize get_class_at
- fix: crash build genesis on restart
- fix(classes): Fixed sierra exception on block 31625 and added --starting-block arg
- fix(db): with new implementation ContractStorage
- fix: fee_type for `simulate_transactions` rpc call
- feat(rocksdb): replaced most async database operations iwth multigets and batched inserts
- fix: get_state_update with new storage
- up: starknet-rs
- fix: exec on receipt
- feat(RPC): refacto `trace_transaction` and `trace_block_transaction`
- fix(proposer_factory): Removed and clean a lot of stuff on Client side, mostly node crate
- feat(storage): removed the use of `BonsaiStorage` logs
- feat(storage): removed dependance on `StateUpdateWrapper`
- feat(storage): state diff are now stored for each block
- CI: fix toolchain
- CI: add `cargo test` on PR
- refactor: remove dead code on `Struct Starknet<..>`
- fix: verify_l2
- feat(rpc): remove duplicated code, add mod 'utils'
- feat(storage): started migrating storage to the bonsai-lib
- fix: fix crashing cases on `get_block_with_receipts`
- fix: fix get_events minor issues
- fix: l1HandlerTx computed for commit
- refactor: optimise get_events RPC
- fix(root): fixed state commitments broken due to genesis loader
- feat(docker): add dockerfile and docker-compose
- fix: fix implementation `get_storage_at()` for `BlockifierStateAdapter`
- fix(sync): Fix end condition of the l2 sync
- fix(rpc): fix chain id method for mainnet
- fix(class): Fix Sierra classes conversion (missing abis)
- fix(compute): Fixed prepare_data_availability_modes computation
- feat(rpc): add pending block to `get_block_with_receipts` rpc call
- chore: update bonsai-trie (benefit from perf boost)
- feat(rpc): add `get_block_with_receipts` rpc call
- refactor: remove crate mp-state, mp-fee, mp-messages
- fix(class): Fix class conversions to support legacy Sierra versions
- feat: rebase blockifier
- feat(check): Added a state root check to ensure synced compatibility
- feat(metrics): Add prometheus metrics for mapping worker
- feat(storage): finished migrating contract storage to our backend bonsai trie dbs
- feat(storage): set up type-safe bonsai storage abstractions for usage in RPC
- fix(root): fix state root computation
- refactor: refactor mc-db crate
- feat(api_key): api key passed to FetchConfig correctly
- feat(api_key): Added support for --gateway-api to avoid rate limit from the gateway
- fix(latest): Retrieve latest synced block via internal client
- perf(l2 sync): parallelize commitment computation and refactor part of l2 io sync
- refactor: rpc methods and removed rpc-core
- feat: add an optional TUI dashboard
- feat(bonsai): Bumped bonsai lib to latest opti
- refactor(generic): reduced runtime dependence on generics
- fix(sync): Cleaned mc-sync isolating fetch process + added shared SyncStatus
- feat(self-hosted): host our own runner
- fix(deps): Removed unused dependencies
- feat(multi-trie): Added support for persistent storage tries
- feat(pending): added support for pending blocks in RPC requests
- perf(l2 sync): parallel fetching of blocks, classes, state updates
- fix l1 thread to reflect correct state_root, block_number, block_hash
- fix: remove gas_price and update starknet-rs from fork (temporary fix)
- fix(root): got state root to work (does not support class root yet)
- refactor(substrate_hash): Substrate hash is now retrieved via rpc client in
  `l2.rs`
- fix(worflows): fix toolchain and cache issue
- feat: Removal of the hardcoded mainnet configuration
- refactor: pass new CI
- fix(workflows): Fix madara CI
- feat(rpc): add_invoke_tx, add_deploy_account_tx, add_declare_tx
- feat(rpc): tx_receipt, re-execute tx
- feat(script): added CI scripts for starting Madara and comparing JSON RPC
  calls
- perf(verify_l2): parallelized l2 state root update
- perf(state_commitment): parallelized state commitment hash computations
- fix(L1): fix l1 thread with battle tested implementation + removed l1-l2
- fix: update and store ConfigFetch in l2 sync(), chainId rpc call
- fix: get_events paging with continuation_token
- fix(class): #125
- fix(getStorageAt): #28
- fix(genesis): #107
- fix(class): #32 #33 #34
- fix(class): #116
- feat(class): download classes from sequencer
- feat: update and store highest block hash and number from sequencer
- feat: store events in block, return events in call get_transaction_receipt
- fix: updating outdated links to external resources in documentation
- feat(client/data-availability): implement custom error handling
- fix: get_block_by_block_hash then default rather than error
- feat(rpc): added `get_state_update` real values from DA db
- feat: add transparent representation to `Felt252Wrapper`
- feat(rpc/trace_api): add `trace_block_transaction`
- chore(db): changed the way hashes are encoded
- feat(rpc/trace_api): add `trace_transaction`

## v0.7.0

- chore: release v0.7.0
- refacto: remove abusive `TryInto` impl
- dev: optimize tx trace creation
- dev: make Madara std compatible
- CI: fix taplo version
- chore: add cache usage for `getEvents` and `getTransactionReceipt`
- fix: cairo1 contracts should be identified by their sierra class hash
- fix(cli): repair broken cli for da conf
- feat(client): on `add_declare_transaction` store sierra contract classes in
  the madara backend
- chore: use struct error in client/db
- fix: don't ignore Sierra to CASM mapping in genesis config
- refacto: early exit txs fee estimation when one fails
- dev: fix linter warning in README.md
- fix: remove waiting loop from `getTxReceipt`
- feat: types in `mp-transactions` impl a method to get their version
- feat: make L1 gas price a `const` of the `RuntimeConfig`
- fix: broken class hashes and contracts in genesis
- refactor: rename LAST_SYNCED_L1_BLOCK to be more clear
- chore: add headers to da calldata, fix eth da in sovereign mode
- refacto(simulate_tx): move logic to the client
- chore: added ca-certificate in DockerFile for SSL related issues
- chore(primitives/commitment): remove crate
- chore(primitives/block/header): remove starknet-trie dependent fields
- refacto(primitives/db): add a temporary way to get a fake global state root
- feat(rpc): add starknet_version and eth_l1_gas_fee on block header
- fix(spec_version): spec version now returning 0.5.1
- chore: feature flags for avail and celestia DA
- feat(rpc): added support for v0.5.1 JSON-RPC specs
- feat(rpc): added ordered messages/events in trace fields
- feat(rpc): support for starknet.rs v0.5.1 version
- feat(rpc): added execution resources in trace fields
- feat(rpc): added state diff field in trace fields
- refactor: removed benchmarking folder and traces of CI pipeline
- fix: decouple is_query into is_query and offset_version
- feat: add sierra to casm class hash mapping to genesis assets
- chore: remove ArgentMulticall from genesis assets
- feat: remove `seq_addr_updated` from `GenesisData`
- chore: added prometheus metrics for da layer
- chore: bump celestia rpc crate version
- fix(DA): run the proof first then the state update
- fix: `prove_current_block` is called after `update_state`
- ci: add foundry ci task to push workflow
- fix: first tx for non deployed account is valid
- fix: incorrect base url for fetching config
- feat: add predeployed accounts to genesis state
- feat(rpc): Added starknet_simulateTransactions
- fix: Change serialization of bitvec to &[u8] in merkle tree to avoid memory
  uninitialized
- chore: change SCARB config version for foundry CI
- feat(da): update da calldata encoding to v0.11.0 spec, da conf examples, da
  conf flag, da-tests in CI
- refactor: use `map` in `estimate_fee` to stop computation on error
- fix(node/commands): md5 are also checked when running setup --from-local
- feat(data-availability): extend eth config with poll interval
- fix(snos-output): expose snos codec, remove unused `get_starknet_messages`
  runtime method, and unnecessary mp-snos-output dependencies
- feat(program-hash): add new pallet constant for Starknet OS progam hash;
  expose runtime getter method; add dedicated crate to manage versions
- feat(runtime): expose fee token address getter method
- feat(settlement): run client thread responsible for pushing state updates and
  messaging on Ethereum
- feat(settlement): starknet core contract tests with anvil sandbox
- fix(rpc-test): incorrect node url
- feat(settlement): e2e test with Madara node settling on Ethereum contract
- refactor: use `map` in `estimate_fee` to stop computation on error
- fix: `tempdir` crate has been deprecated; use `tempfile` instead
- dev: add avail and celestia crates behind a feature flag
- dev: replace md5 with sha3_256 hash function
- feat: fixing getNonce Rpc Call and adding a new test
- refactor: use Zaun crate for Starknet core contract bindings
- refactor: use Anvil sandbox from Zaun crate
- feat(rpc): estimateMessageFee RPC call implementation

## v0.6.0

- chore: release v0.6.0
- refacto: substrate/starknet names in rpc library
- feat(rpc): Added starknet_getTransactionStatus and removed
  starknet_pendingTransactions
- feat(rpc): add starknet_specVersion rpc + added test for future support
- docs: Added v0.6.0-rc5 documentation above the rpc method functions
- dev(deps): bump starknet rs, use Eq for EmmitedEvents comparaison
- test(rust-rpc-test): use undeclared contracts for declare transactions testing
- build: update blockifier, fix divergent substrat block hash
- chore: remove tests that run in wasm and native, only wasm from now
- chore: split StarknetRpcApi trait in two, like in openRPC specs
- refacto: move starknet runtime api in it's own crate
- chore: update README.md and getting-started.md
- chore: remove crates that have been copy-pasted from plkdtSDK
- feat(rpc): return deployed contract address and actual fee in transaction
  receipt
- fix: Wait for 1 minute for transaction to be processed in
  get_transaction_receipt rpc
- ci: Fix starknet foundry sncast not found
- fix: Ensure transaction checks are compatible with starknet-rs
- ci: Run Starknet Foundry tests against Madara RPC
- fix: add name, symbol and decimals to fee token storage
- fix: dependencies for dockerfile and binaries
- docs: add translation of madara beast article to spanish
- chore: update starknet-js version in faucet-setup docs
- dev(compilation): add incremental compilation
- feat(rpc): add support for bulk estimate fee
- feat: add argent multicall contract to genesis
- chore(data-availability): update avail-subxt to version 0.4.0
- fix(ci): setup should fetch files from local config
- chore: deprecate `madara-app` and `madara-dev-explorer` modules
- chore(data-availability-avail): implement fire and forget, and add ws
  reconnection logic
- chore: update `polkadot-sdk` to `release-polkadot-v1.3.0`
- feat: fallback default file for DA and Settlement configuration files

## v0.5.0

- chore: release v0.5.0
- test: add transaction pool logic unit tests
- feat(client): spawn a task that listen to storage changes and build the
  resulting commiment state diff for each block
- dev(StarknetRPC): log error received from node before mapping to
  InternalServerError
- fix: change 'nonce too high' to log in debug instead of info
- chore: update deps, vm ressource fee cost are now FixedU128, and stored in an
  hashmap
- ci: change jobs order in the workflow
- ci: run integrations tests in the same runner as build
- ci: replace ci cache with rust-cache
- fix(transactions): remove `nonce` field from InvokeV0 tx
- feat(transactions): don't enforce ordering in validate_unsigned for invokeV0
- test(pallet): add function to get braavos hash
- fix: event commitment documentation typo
- ci: added testing key generation in the ci
- fix(starknet-rpc-test): init one request client per runtime
- test: validate Nonce for unsigned user txs
- fix: fixed declare V0 placeholder with the hash of an empty list of felts
- feat(cli): `run` is the by default command when running the `madara` bin
- refacto(cli): `run` and `setup` commands are defined in their own files
- refacto(cli): `run.testnet` argument removed in favor of the substrate native
  `chain` arg
- feat(cli): `run.fetch_chain_spec` argument removed in favor of the substrate
  native `chain` arg
- feat(cli): `setup` require a source file, either from an url or a path on the
  local filesystem
- chore(cli): use `Url`, `Path` and `PathBuf` types rather than `String`
- refacto(cli): moved the pallet/chain_spec/utils methods to the node crate
- feat(cli): `madara_path` arg has been remove, we use the substrate native
  `base_path` arg instead
- feat(cli): sharingan chain specs are loaded during the compilation, not
  downloaded from github
- refacto(pallet/starknet): `GenesisLoader` refactored as `GenesisData` + a
  `base_path` field
- feat(cli): for `run` param `--dev` now imply `--tmp`, as it is in substrate
- test(starknet-rpc-test): run all tests against a single madara node
- fix(service): confusing message when node starts (output the actual sealing
  method being used)
- refactor(sealing): how the sealing mode is passed into runtime
- feat(sealing): finalization for instant sealing
- test(starknet-js-test): run basic starknetjs compatibility tests again the
  madara node
- feat(cache-option): add an option to enable aggressive caching in command-line
  parameters

## v0.4.0

- chore: release v0.4.0
- feat: better management of custom configurations for genesis assets
- feat: use actual vm resource costs
- fix: add setup and run for rpc tests
- fix: fix clap for run command
- fix: add `madara_path` flag for setup command
- fix: add official references to configs files
- fix: cargo update and `main` branch prettier fix
- fix: fix sharingan chain spec
- fix: update madara infra to main branch
- fix: update `Cargo.lock`
- fix: rpc test failing
- refactor: exported chain id constant in mp-chain-id crate and added one for
  SN_MAIN
- ci: disable pr close workflow
- ci: add ci verification for detecting genesis changes and config hashes
- test: add e2e test for `estimate_fee`

## v0.3.0

- chore: release v0.3.0
- chore: big transaction type refactoring
- chore: split `primitives` crates into multiple smaller crates
- chore: improve logging about transaction when nonce is too high
- chore: add real class hash values for genesis config
- fix: use specific commit for avail and celestia
- fix: change dep of rustdoc on push
- fix: initial_gas set to max_fee and fixed fee not being charged when max_fee=0
- fix: correct value of compiled_class_hash in RPCTransaction
- fix: std feature import in transactions crate
- fix: replace all calls to `transmute` by calls `from_raw_parts`
- fix: estimate_fee should make sure all transaction have a version being
  2^128 + 1 or 2^128+2 depending on the tx type
- feat: modify the hash_bytes functions in `poseidon` and `pedersen` for dynamic
  data length
- feat: print development accounts at node startup
- feat: unification of the DA interface
- feat: bump starknet-core to 0.6.0 and remove InvokeV0
- feat: use resolver 2 for cargo in the workspace
- feat: impl tx execution and verification as traits
- perf: reduce the amount of data stored in the runtime and use the Substrate
  block to as source of data in the client
- perf: use perfect hash function in calculate_l1_gas_by_vm_usage
- build: restructure code for rust latest version
- build: bump rustc nightly version to 1.74 date
- buid: add rust-analyzer to toolchain components
- ci: scope cache by branch and add cache cleanup
- ci: increase threshold for codecov to 1%
- test: add `starknet-rpc-test` crate to the workspace
- test: add test to check tx signed by OZ account can be signed with Argent pk
- buid: add rust-analyzer to toolchain components
- ci: increase threshold for codecov to 1%
- replace all calls to `transmute` by calls `from_raw_parts`
- big transaction type refactoring
- impl tx execution and verification as traits
- reduce the amount of data stored in the runtime and use the Substrate block to
  as source of data in the client
- perf: use perfect hash function in calculate_l1_gas_by_vm_usage
- chore: add tests for tx hashing
- split `primitives` crates into multiple smaller crates
- fix: std feature import in transactions crate
- chore: improve logging about transaction when nonce is too high
- fix: rpc tests and background node run
- test: add tests for simulate tx offset
- test: add tests for tx hashing
- fix: bring back messages in transaction receipts
- feat: starknet os program output primitive

## v0.2.0

- add-contributors: `0xAsten`, `m-kus`, `joaopereira12`, `kasteph`
- ci: add verification if build-spec is working
- ci: added wasm to test
- ci: disable benchmark for pushes and pr's
- ci: fix docker and binaries build
- ci: don't enforce changelog on PR's with label `dependencies`
- doc: added translation of madara beast article.md to portuguese and russian
- doc: app chain template added in README
- fix: RPC getClassAt cairo legacy program code encoding
- fix: build-spec not working by setting the madara-path always and fetching
  relevant files
- fix: events are emitted in correct sequential order
- fix: expected event idx in continuation tokens in test responses
- fix: update RPC URL to use localhost instead of 0.0.0.0 in hurl.config file
- fix: update the default port for running Madara locally in getting-started.md
  file from 9933 to 9944.
- fix: replace the 0 initial gas value with u128::MAX because view call
  entrypoints were failing
- chore: remove global state root
- chore: cairo-contracts compilation scripts & docs are updated, cairo_0
  contracts recompiled
- chore: rebase of core deps and 0.12.1

## v0.1.0

- ci: rm codespell task and rm .codespellignore
- feat: refactor flags on tests
- feat: fetch config files from gh repo
- refactor: remove config files from the code
- ci: stop closing stale issues
- ci: reactivate changelog enforcement
- cli: change dev flag behaviour and created alias for base and madara path
- configs: fix genesis.json refs to link the config folder
- ci: downgraded windows runner to windows-latest
- ci: added windows binaries build and upload the binaries to the release page
- ci: add `CHANGELOG.md` and enforce it is edited for each PR on `main`
- fix: removed `madara_runtime` as a dependency in the client crates and make
  errors more expressive
- fix: state root bug fix where the tree was stored in runtime _before_ being
  committed
- feat: add a `genesis_loader` for the node and mocking
- feat: add `madara_tsukuyomi` as a submodule
- branding: use new logo in the README
- dev: Get the block status from the actual block in get_block_with_tx_hashes
- fix: l1-l2 messaging
- dev : clean contracts and compiled files<|MERGE_RESOLUTION|>--- conflicted
+++ resolved
@@ -2,11 +2,8 @@
 
 ## Next release
 
-<<<<<<< HEAD
 - feat: Pragma's ExEx
-=======
 - fix(rocksdb): update max open files opt
->>>>>>> 9a285311
 - code: refactor to use otel tracing instead of prometheus (removed mc-metrics, added mc-analytics)
 - fix(version constants): 0.13.2 was mapped to wrong constants
 - fix(compilation): devnet contract artifacts are not compiled by `cargo build` anymore
