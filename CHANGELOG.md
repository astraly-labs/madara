--- conflicted
+++ resolved
@@ -2,12 +2,10 @@
 
 ## Next release
 
-<<<<<<< HEAD
 - fix: get_events paging with continuation_token
-=======
 - fux(getStorageAt): #28
 - fix(genesis): #107
->>>>>>> f0f33733
+
 - fix(class): #32 #33 #34
 - fix(class): #116
 - feat(class): download classes from sequencer
