git # Deoxys Changelog

## Next release

<<<<<<< HEAD
- feat(check): Added a state root check to ensure synced compatibility
=======
- feat(storage): finished migrating contract storage to our backend bonsai trie dbs
>>>>>>> 12aff59e
- feat(storage): set up type-safe bonsai storage abstractions for usage in RPC
- fix(root): fix state root computation
- refactor: refactor mc-db crate
- feat(api_key): api key passed to FetchConfig correctly
- feat(api_key): Added support for --gateway-api to avoid rate limit from the gateway
- fix(latest): Retrieve latest synced block via internal client
- perf(l2 sync): parallelize commitment computation and refactor part of l2 io sync
- refactor: rpc methods and removed rpc-core
- feat: add an optional TUI dashboard
- feat(bonsai): Bumped bonsai lib to latest opti
- refactor(generic): reduced runtime dependence on generics
- fix(sync): Cleaned mc-sync isolating fetch process + added shared SyncStatus
- feat(self-hosted): host our own runner
- fix(deps): Removed unused dependencies
- feat(multi-trie): Added support for persistent storage tries
- feat(pending): added support for pending blocks in RPC requests
- perf(l2 sync): parallel fetching of blocks, classes, state updates
- fix l1 thread to reflect correct state_root, block_number, block_hash
- fix: remove gas_price and update starknet-rs from fork (temporary fix)
- fix(root): got state root to work (does not support class root yet)
- refactor(substrate_hash): Substrate hash is now retrieved via rpc client in
  `l2.rs`
- fix(worflows): fix toolchain and cache issue
- feat: Removal of the hardcoded mainnet configuration
- refactor: pass new CI
- fix(workflows): Fix deoxys CI
- feat(rpc): add_invoke_tx, add_deploy_account_tx, add_declare_tx
- feat(rpc): tx_receipt, re-execute tx
- feat(script): added CI scripts for starting Deoxys and comparing JSON RPC
  calls
- perf(verify_l2): parallelized l2 state root update
- perf(state_commitment): parallelized state commitment hash computations
- fix(L1): fix l1 thread with battle tested implementation + removed l1-l2
- fix: update and store ConfigFetch in l2 sync(), chainId rpc call
- fix: get_events paging with continuation_token
- fix(class): #125
- fix(getStorageAt): #28
- fix(genesis): #107
- fix(class): #32 #33 #34
- fix(class): #116
- feat(class): download classes from sequencer
- feat: update and store highest block hash and number from sequencer
- feat: store events in block, return events in call get_transaction_receipt
- fix: updating outdated links to external resources in documentation
- feat(client/data-availability): implement custom error handling
- fix: get_block_by_block_hash then default rather than error
- feat(rpc): added `get_state_update` real values from DA db
- feat: add transparent representation to `Felt252Wrapper`
- feat(rpc/trace_api): add `trace_block_transaction`
- chore(db): changed the way hashes are encoded
- feat(rpc/trace_api): add `trace_transaction`

## v0.7.0

- chore: release v0.7.0
- refacto: remove abusive `TryInto` impl
- dev: optimize tx trace creation
- dev: make Madara std compatible
- CI: fix taplo version
- chore: add cache usage for `getEvents` and `getTransactionReceipt`
- fix: cairo1 contracts should be identified by their sierra class hash
- fix(cli): repair broken cli for da conf
- feat(client): on `add_declare_transaction` store sierra contract classes in
  the madara backend
- chore: use struct error in client/db
- fix: don't ignore Sierra to CASM mapping in genesis config
- refacto: early exit txs fee estimation when one fails
- dev: fix linter warning in README.md
- fix: remove waiting loop from `getTxReceipt`
- feat: types in `mp-transactions` impl a method to get their version
- feat: make L1 gas price a `const` of the `RuntimeConfig`
- fix: broken class hashes and contracts in genesis
- refactor: rename LAST_SYNCED_L1_BLOCK to be more clear
- chore: add headers to da calldata, fix eth da in sovereign mode
- refacto(simulate_tx): move logic to the client
- chore: added ca-certificate in DockerFile for SSL related issues
- chore(primitives/commitment): remove crate
- chore(primitives/block/header): remove starknet-trie dependent fields
- refacto(primitives/db): add a temporary way to get a fake global state root
- feat(rpc): add starknet_version and eth_l1_gas_fee on block header
- fix(spec_version): spec version now returning 0.5.1
- chore: feature flags for avail and celestia DA
- feat(rpc): added support for v0.5.1 JSON-RPC specs
- feat(rpc): added ordered messages/events in trace fields
- feat(rpc): support for starknet.rs v0.5.1 version
- feat(rpc): added execution resources in trace fields
- feat(rpc): added state diff field in trace fields
- refactor: removed benchmarking folder and traces of CI pipeline
- fix: decouple is_query into is_query and offset_version
- feat: add sierra to casm class hash mapping to genesis assets
- chore: remove ArgentMulticall from genesis assets
- feat: remove `seq_addr_updated` from `GenesisData`
- chore: added prometheus metrics for da layer
- chore: bump celestia rpc crate version
- fix(DA): run the proof first then the state update
- fix: `prove_current_block` is called after `update_state`
- ci: add foundry ci task to push workflow
- fix: first tx for non deployed account is valid
- fix: incorrect base url for fetching config
- feat: add predeployed accounts to genesis state
- feat(rpc): Added starknet_simulateTransactions
- fix: Change serialization of bitvec to &[u8] in merkle tree to avoid memory
  uninitialized
- chore: change SCARB config version for foundry CI
- feat(da): update da calldata encoding to v0.11.0 spec, da conf examples, da
  conf flag, da-tests in CI
- refactor: use `map` in `estimate_fee` to stop computation on error
- fix(node/commands): md5 are also checked when running setup --from-local
- feat(data-availability): extend eth config with poll interval
- fix(snos-output): expose snos codec, remove unused `get_starknet_messages`
  runtime method, and unnecessary mp-snos-output dependencies
- feat(program-hash): add new pallet constant for Starknet OS progam hash;
  expose runtime getter method; add dedicated crate to manage versions
- feat(runtime): expose fee token address getter method
- feat(settlement): run client thread responsible for pushing state updates and
  messaging on Ethereum
- feat(settlement): starknet core contract tests with anvil sandbox
- fix(rpc-test): incorrect node url
- feat(settlement): e2e test with Madara node settling on Ethereum contract
- refactor: use `map` in `estimate_fee` to stop computation on error
- fix: `tempdir` crate has been deprecated; use `tempfile` instead
- dev: add avail and celestia crates behind a feature flag
- dev: replace md5 with sha3_256 hash function
- feat: fixing getNonce Rpc Call and adding a new test
- refactor: use Zaun crate for Starknet core contract bindings
- refactor: use Anvil sandbox from Zaun crate
- feat(rpc): estimateMessageFee RPC call implementation

## v0.6.0

- chore: release v0.6.0
- refacto: substrate/starknet names in rpc library
- feat(rpc): Added starknet_getTransactionStatus and removed
  starknet_pendingTransactions
- feat(rpc): add starknet_specVersion rpc + added test for future support
- docs: Added v0.6.0-rc5 documentation above the rpc method functions
- dev(deps): bump starknet rs, use Eq for EmmitedEvents comparaison
- test(rust-rpc-test): use undeclared contracts for declare transactions testing
- build: update blockifier, fix divergent substrat block hash
- chore: remove tests that run in wasm and native, only wasm from now
- chore: split StarknetRpcApi trait in two, like in openRPC specs
- refacto: move starknet runtime api in it's own crate
- chore: update README.md and getting-started.md
- chore: remove crates that have been copy-pasted from plkdtSDK
- feat(rpc): return deployed contract address and actual fee in transaction
  receipt
- fix: Wait for 1 minute for transaction to be processed in
  get_transaction_receipt rpc
- ci: Fix starknet foundry sncast not found
- fix: Ensure transaction checks are compatible with starknet-rs
- ci: Run Starknet Foundry tests against Madara RPC
- fix: add name, symbol and decimals to fee token storage
- fix: dependencies for dockerfile and binaries
- docs: add translation of madara beast article to spanish
- chore: update starknet-js version in faucet-setup docs
- dev(compilation): add incremental compilation
- feat(rpc): add support for bulk estimate fee
- feat: add argent multicall contract to genesis
- chore(data-availability): update avail-subxt to version 0.4.0
- fix(ci): setup should fetch files from local config
- chore: deprecate `madara-app` and `madara-dev-explorer` modules
- chore(data-availability-avail): implement fire and forget, and add ws
  reconnection logic
- chore: update `polkadot-sdk` to `release-polkadot-v1.3.0`
- feat: fallback default file for DA and Settlement configuration files

## v0.5.0

- chore: release v0.5.0
- test: add transaction pool logic unit tests
- feat(client): spawn a task that listen to storage changes and build the
  resulting commiment state diff for each block
- dev(StarknetRPC): log error received from node before mapping to
  InternalServerError
- fix: change 'nonce too high' to log in debug instead of info
- chore: update deps, vm ressource fee cost are now FixedU128, and stored in an
  hashmap
- ci: change jobs order in the workflow
- ci: run integrations tests in the same runner as build
- ci: replace ci cache with rust-cache
- fix(transactions): remove `nonce` field from InvokeV0 tx
- feat(transactions): don't enforce ordering in validate_unsigned for invokeV0
- test(pallet): add function to get braavos hash
- fix: event commitment documentation typo
- ci: added testing key generation in the ci
- fix(starknet-rpc-test): init one request client per runtime
- test: validate Nonce for unsigned user txs
- fix: fixed declare V0 placeholder with the hash of an empty list of felts
- feat(cli): `run` is the by default command when running the `madara` bin
- refacto(cli): `run` and `setup` commands are defined in their own files
- refacto(cli): `run.testnet` argument removed in favor of the substrate native
  `chain` arg
- feat(cli): `run.fetch_chain_spec` argument removed in favor of the substrate
  native `chain` arg
- feat(cli): `setup` require a source file, either from an url or a path on the
  local filesystem
- chore(cli): use `Url`, `Path` and `PathBuf` types rather than `String`
- refacto(cli): moved the pallet/chain_spec/utils methods to the node crate
- feat(cli): `madara_path` arg has been remove, we use the substrate native
  `base_path` arg instead
- feat(cli): sharingan chain specs are loaded during the compilation, not
  downloaded from github
- refacto(pallet/starknet): `GenesisLoader` refactored as `GenesisData` + a
  `base_path` field
- feat(cli): for `run` param `--dev` now imply `--tmp`, as it is in substrate
- test(starknet-rpc-test): run all tests against a single madara node
- fix(service): confusing message when node starts (output the actual sealing
  method being used)
- refactor(sealing): how the sealing mode is passed into runtime
- feat(sealing): finalization for instant sealing
- test(starknet-js-test): run basic starknetjs compatibility tests again the
  madara node
- feat(cache-option): add an option to enable aggressive caching in command-line
  parameters

## v0.4.0

- chore: release v0.4.0
- feat: better management of custom configurations for genesis assets
- feat: use actual vm resource costs
- fix: add setup and run for rpc tests
- fix: fix clap for run command
- fix: add `madara_path` flag for setup command
- fix: add official references to configs files
- fix: cargo update and `main` branch prettier fix
- fix: fix sharingan chain spec
- fix: update madara infra to main branch
- fix: update `Cargo.lock`
- fix: rpc test failing
- refactor: exported chain id constant in mp-chain-id crate and added one for
  SN_MAIN
- ci: disable pr close workflow
- ci: add ci verification for detecting genesis changes and config hashes
- test: add e2e test for `estimate_fee`

## v0.3.0

- chore: release v0.3.0
- chore: big transaction type refactoring
- chore: split `primitives` crates into multiple smaller crates
- chore: improve logging about transaction when nonce is too high
- chore: add real class hash values for genesis config
- fix: use specific commit for avail and celestia
- fix: change dep of rustdoc on push
- fix: initial_gas set to max_fee and fixed fee not being charged when max_fee=0
- fix: correct value of compiled_class_hash in RPCTransaction
- fix: std feature import in transactions crate
- fix: replace all calls to `transmute` by calls `from_raw_parts`
- fix: estimate_fee should make sure all transaction have a version being
  2^128 + 1 or 2^128+2 depending on the tx type
- feat: modify the hash_bytes functions in `poseidon` and `pedersen` for dynamic
  data length
- feat: print development accounts at node startup
- feat: unification of the DA interface
- feat: bump starknet-core to 0.6.0 and remove InvokeV0
- feat: use resolver 2 for cargo in the workspace
- feat: impl tx execution and verification as traits
- perf: reduce the amount of data stored in the runtime and use the Substrate
  block to as source of data in the client
- perf: use perfect hash function in calculate_l1_gas_by_vm_usage
- build: restructure code for rust latest version
- build: bump rustc nightly version to 1.74 date
- buid: add rust-analyzer to toolchain components
- ci: scope cache by branch and add cache cleanup
- ci: increase threshold for codecov to 1%
- test: add `starknet-rpc-test` crate to the workspace
- test: add test to check tx signed by OZ account can be signed with Argent pk
- buid: add rust-analyzer to toolchain components
- ci: increase threshold for codecov to 1%
- replace all calls to `transmute` by calls `from_raw_parts`
- big transaction type refactoring
- impl tx execution and verification as traits
- reduce the amount of data stored in the runtime and use the Substrate block to
  as source of data in the client
- perf: use perfect hash function in calculate_l1_gas_by_vm_usage
- chore: add tests for tx hashing
- split `primitives` crates into multiple smaller crates
- fix: std feature import in transactions crate
- chore: improve logging about transaction when nonce is too high
- fix: rpc tests and background node run
- test: add tests for simulate tx offset
- test: add tests for tx hashing
- fix: bring back messages in transaction receipts
- feat: starknet os program output primitive

## v0.2.0

- add-contributors: `0xAsten`, `m-kus`, `joaopereira12`, `kasteph`
- ci: add verification if build-spec is working
- ci: added wasm to test
- ci: disable benchmark for pushes and pr's
- ci: fix docker and binaries build
- ci: don't enforce changelog on PR's with label `dependencies`
- doc: added translation of madara beast article.md to portuguese and russian
- doc: app chain template added in README
- fix: RPC getClassAt cairo legacy program code encoding
- fix: build-spec not working by setting the madara-path always and fetching
  relevant files
- fix: events are emitted in correct sequential order
- fix: expected event idx in continuation tokens in test responses
- fix: update RPC URL to use localhost instead of 0.0.0.0 in hurl.config file
- fix: update the default port for running Madara locally in getting-started.md
  file from 9933 to 9944.
- fix: replace the 0 initial gas value with u128::MAX because view call
  entrypoints were failing
- chore: remove global state root
- chore: cairo-contracts compilation scripts & docs are updated, cairo_0
  contracts recompiled
- chore: rebase of core deps and 0.12.1

## v0.1.0

- ci: rm codespell task and rm .codespellignore
- feat: refactor flags on tests
- feat: fetch config files from gh repo
- refactor: remove config files from the code
- ci: stop closing stale issues
- ci: reactivate changelog enforcement
- cli: change dev flag behaviour and created alias for base and madara path
- configs: fix genesis.json refs to link the config folder
- ci: downgraded windows runner to windows-latest
- ci: added windows binaries build and upload the binaries to the release page
- ci: add `CHANGELOG.md` and enforce it is edited for each PR on `main`
- fix: removed `madara_runtime` as a dependency in the client crates and make
  errors more expressive
- fix: state root bug fix where the tree was stored in runtime _before_ being
  committed
- feat: add a `genesis_loader` for the node and mocking
- feat: add `madara_tsukuyomi` as a submodule
- branding: use new logo in the README
- dev: Get the block status from the actual block in get_block_with_tx_hashes
- fix: l1-l2 messaging
- dev : clean contracts and compiled files<|MERGE_RESOLUTION|>--- conflicted
+++ resolved
@@ -2,11 +2,8 @@
 
 ## Next release
 
-<<<<<<< HEAD
 - feat(check): Added a state root check to ensure synced compatibility
-=======
 - feat(storage): finished migrating contract storage to our backend bonsai trie dbs
->>>>>>> 12aff59e
 - feat(storage): set up type-safe bonsai storage abstractions for usage in RPC
 - fix(root): fix state root computation
 - refactor: refactor mc-db crate
