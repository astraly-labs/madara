git # Madara Changelog

## Next release

<<<<<<< HEAD
- feat(class): download classes from sequencer
=======
- feat: update and store highest block hash and number from sequencer
>>>>>>> 2c6fb5b7
- feat: store events in block, return events in call get_transaction_receipt
- feat(client): on `add_declare_transaction` store sierra contract classes in
  the madara backend
- chore: use struct error in client/db
- fix: don't ignore Sierra to CASM mapping in genesis config
- refacto: early exit txs fee estimation when one fails
- dev: fix linter warning in README.md
- fix: remove waiting loop from `getTxReceipt`
- feat: types in `mp-transactions` impl a method to get their version
- feat: make L1 gas price a `const` of the `RuntimeConfig`
- fix: broken class hashes and contracts in genesis
- refactor: rename LAST_SYNCED_L1_BLOCK to be more clear
- chore: add headers to da calldata, fix eth da in sovereign mode
- refacto(simulate_tx): move logic to the client
- chore: added ca-certificate in DockerFile for SSL related issues
- chore(primitives/commitment): remove crate
- chore(primitives/block/header): remove starknet-trie dependent fields
- refacto(primitives/db): add a temporary way to get a fake global state root
- feat(rpc): add starknet_version and eth_l1_gas_fee on block header
- fix(spec_version): spec version now returning 0.5.1
- chore: feature flags for avail and celestia DA
- feat(rpc): added support for v0.5.1 JSON-RPC specs
- feat(rpc): added ordered messages/events in trace fields
- feat(rpc): support for starknet.rs v0.5.1 version
- feat(rpc): added execution resources in trace fields
- feat(rpc): added state diff field in trace fields
- refactor: removed benchmarking folder and traces of CI pipeline
- fix: decouple is_query into is_query and offset_version
- feat: add sierra to casm class hash mapping to genesis assets
- chore: remove ArgentMulticall from genesis assets
- feat: remove `seq_addr_updated` from `GenesisData`
- chore: added prometheus metrics for da layer
- chore: bump celestia rpc crate version
- fix(DA): run the proof first then the state update
- fix: `prove_current_block` is called after `update_state`
- ci: add foundry ci task to push workflow
- fix: first tx for non deployed account is valid
- fix: incorrect base url for fetching config
- feat: add predeployed accounts to genesis state
- feat(rpc): Added starknet_simulateTransactions
- fix: Change serialization of bitvec to &[u8] in merkle tree to avoid memory
  uninitialized
- chore: change SCARB config version for foundry CI
- feat(da): update da calldata encoding to v0.11.0 spec, da conf examples, da
  conf flag, da-tests in CI
- refactor: use `map` in `estimate_fee` to stop computation on error
- fix(node/commands): md5 are also checked when running setup --from-local
- feat(data-availability): extend eth config with poll interval
- fix(snos-output): expose snos codec, remove unused `get_starknet_messages`
  runtime method, and unnecessary mp-snos-output dependencies
- feat(program-hash): add new pallet constant for Starknet OS progam hash;
  expose runtime getter method; add dedicated crate to manage versions
- feat(runtime): expose fee token address getter method
- feat(settlement): run client thread responsible for pushing state updates and
  messaging on Ethereum
- feat(settlement): starknet core contract tests with anvil sandbox
- fix(rpc-test): incorrect node url
- feat(settlement): e2e test with Madara node settling on Ethereum contract
- refactor: use `map` in `estimate_fee` to stop computation on error
- fix: `tempdir` crate has been deprecated; use `tempfile` instead
- dev: add avail and celestia crates behind a feature flag
- dev: replace md5 with sha3_256 hash function
- feat: fixing getNonce Rpc Call and adding a new test
- refactor: use Zaun crate for Starknet core contract bindings
- refactor: use Anvil sandbox from Zaun crate
- feat(rpc) : estimateMessageFee RPC call implementation

## v0.6.0

- chore: release v0.6.0
- refacto: substrate/starknet names in rpc library
- feat(rpc): Added starknet_getTransactionStatus and removed
  starknet_pendingTransactions
- feat(rpc): add starknet_specVersion rpc + added test for future support
- docs: Added v0.6.0-rc5 documentation above the rpc method functions
- dev(deps): bump starknet rs, use Eq for EmmitedEvents comparaison
- test(rust-rpc-test): use undeclared contracts for declare transactions testing
- build: update blockifier, fix divergent substrat block hash
- chore: remove tests that run in wasm and native, only wasm from now
- chore: split StarknetRpcApi trait in two, like in openRPC specs
- refacto: move starknet runtime api in it's own crate
- chore: update README.md and getting-started.md
- chore: remove crates that have been copy-pasted from plkdtSDK
- feat(rpc): return deployed contract address and actual fee in transaction
  receipt
- fix: Wait for 1 minute for transaction to be processed in
  get_transaction_receipt rpc
- ci: Fix starknet foundry sncast not found
- fix: Ensure transaction checks are compatible with starknet-rs
- ci: Run Starknet Foundry tests against Madara RPC
- fix: add name, symbol and decimals to fee token storage
- fix: dependencies for dockerfile and binaries
- docs: add translation of madara beast article to spanish
- chore: update starknet-js version in faucet-setup docs
- dev(compilation): add incremental compilation
- feat(rpc): add support for bulk estimate fee
- feat: add argent multicall contract to genesis
- chore(data-availability): update avail-subxt to version 0.4.0
- fix(ci): setup should fetch files from local config
- chore: deprecate `madara-app` and `madara-dev-explorer` modules
- chore(data-availability-avail): implement fire and forget, and add ws
  reconnection logic
- chore: update `polkadot-sdk` to `release-polkadot-v1.3.0`
- feat: fallback default file for DA and Settlement configuration files

## v0.5.0

- chore: release v0.5.0
- test: add transaction pool logic unit tests
- feat(client): spawn a task that listen to storage changes and build the
  resulting commiment state diff for each block
- dev(StarknetRPC): log error received from node before mapping to
  InternalServerError
- fix: change 'nonce too high' to log in debug instead of info
- chore: update deps, vm ressource fee cost are now FixedU128, and stored in an
  hashmap
- ci: change jobs order in the workflow
- ci: run integrations tests in the same runner as build
- ci: replace ci cache with rust-cache
- fix(transactions): remove `nonce` field from InvokeV0 tx
- feat(transactions): don't enforce ordering in validate_unsigned for invokeV0
- test(pallet): add function to get braavos hash
- fix: event commitment documentation typo
- ci: added testing key generation in the ci
- fix(starknet-rpc-test): init one request client per runtime
- test: validate Nonce for unsigned user txs
- fix: fixed declare V0 placeholder with the hash of an empty list of felts
- feat(cli): `run` is the by default command when running the `madara` bin
- refacto(cli): `run` and `setup` commands are defined in their own files
- refacto(cli): `run.testnet` argument removed in favor of the substrate native
  `chain` arg
- feat(cli): `run.fetch_chain_spec` argument removed in favor of the substrate
  native `chain` arg
- feat(cli): `setup` require a source file, either from an url or a path on the
  local filesystem
- chore(cli): use `Url`, `Path` and `PathBuf` types rather than `String`
- refacto(cli): moved the pallet/chain_spec/utils methods to the node crate
- feat(cli): `madara_path` arg has been remove, we use the substrate native
  `base_path` arg instead
- feat(cli): sharingan chain specs are loaded during the compilation, not
  downloaded from github
- refacto(pallet/starknet): `GenesisLoader` refactored as `GenesisData` + a
  `base_path` field
- feat(cli): for `run` param `--dev` now imply `--tmp`, as it is in substrate
- test(starknet-rpc-test): run all tests against a single madara node
- fix(service): confusing message when node starts (output the actual sealing
  method being used)
- refactor(sealing): how the sealing mode is passed into runtime
- feat(sealing): finalization for instant sealing
- test(starknet-js-test): run basic starknetjs compatibility tests again the
  madara node
- feat(cache-option): add an option to enable aggressive caching in command-line
  parameters

## v0.4.0

- chore: release v0.4.0
- feat: better management of custom configurations for genesis assets
- feat: use actual vm resource costs
- fix: add setup and run for rpc tests
- fix: fix clap for run command
- fix: add `madara_path` flag for setup command
- fix: add official references to configs files
- fix: cargo update and `main` branch prettier fix
- fix: fix sharingan chain spec
- fix: update madara infra to main branch
- fix: update `Cargo.lock`
- fix: rpc test failing
- refactor: exported chain id constant in mp-chain-id crate and added one for
  SN_MAIN
- ci: disable pr close workflow
- ci: add ci verification for detecting genesis changes and config hashes
- test: add e2e test for `estimate_fee`

## v0.3.0

- chore: release v0.3.0
- chore: big transaction type refactoring
- chore: split `primitives` crates into multiple smaller crates
- chore: improve logging about transaction when nonce is too high
- chore: add real class hash values for genesis config
- fix: use specific commit for avail and celestia
- fix: change dep of rustdoc on push
- fix: initial_gas set to max_fee and fixed fee not being charged when max_fee=0
- fix: correct value of compiled_class_hash in RPCTransaction
- fix: std feature import in transactions crate
- fix: replace all calls to `transmute` by calls `from_raw_parts`
- fix: estimate_fee should make sure all transaction have a version being
  2^128 + 1 or 2^128+2 depending on the tx type
- feat: modify the hash_bytes functions in `poseidon` and `pedersen` for dynamic
  data length
- feat: print development accounts at node startup
- feat: unification of the DA interface
- feat: bump starknet-core to 0.6.0 and remove InvokeV0
- feat: use resolver 2 for cargo in the workspace
- feat: impl tx execution and verification as traits
- perf: reduce the amount of data stored in the runtime and use the Substrate
  block to as source of data in the client
- perf: use perfect hash function in calculate_l1_gas_by_vm_usage
- build: restructure code for rust latest version
- build: bump rustc nightly version to 1.74 date
- buid: add rust-analyzer to toolchain components
- ci: scope cache by branch and add cache cleanup
- ci: increase threshold for codecov to 1%
- test: add `starknet-rpc-test` crate to the workspace
- test: add test to check tx signed by OZ account can be signed with Argent pk
- buid: add rust-analyzer to toolchain components
- ci: increase threshold for codecov to 1%
- replace all calls to `transmute` by calls `from_raw_parts`
- big transaction type refactoring
- impl tx execution and verification as traits
- reduce the amount of data stored in the runtime and use the Substrate block to
  as source of data in the client
- perf: use perfect hash function in calculate_l1_gas_by_vm_usage
- chore: add tests for tx hashing
- split `primitives` crates into multiple smaller crates
- fix: std feature import in transactions crate
- chore: improve logging about transaction when nonce is too high
- fix: rpc tests and background node run
- test: add tests for simulate tx offset
- test: add tests for tx hashing
- fix: bring back messages in transaction receipts
- feat: starknet os program output primitive

## v0.2.0

- add-contributors: `0xAsten`, `m-kus`, `joaopereira12`, `kasteph`
- ci: add verification if build-spec is working
- ci: added wasm to test
- ci: disable benchmark for pushes and pr's
- ci: fix docker and binaries build
- ci: don't enforce changelog on PR's with label `dependencies`
- doc: added translation of madara beast article.md to portuguese and russian
- doc: app chain template added in README
- fix: RPC getClassAt cairo legacy program code encoding
- fix: build-spec not working by setting the madara-path always and fetching
  relevant files
- fix: events are emitted in correct sequential order
- fix: expected event idx in continuation tokens in test responses
- fix: update RPC URL to use localhost instead of 0.0.0.0 in hurl.config file
- fix: update the default port for running Madara locally in getting-started.md
  file from 9933 to 9944.
- fix: replace the 0 initial gas value with u128::MAX because view call
  entrypoints were failing
- chore: remove global state root
- chore: cairo-contracts compilation scripts & docs are updated, cairo_0
  contracts recompiled
- chore: rebase of core deps and 0.12.1

## v0.1.0

- ci: rm codespell task and rm .codespellignore
- feat: refactor flags on tests
- feat: fetch config files from gh repo
- refactor: remove config files from the code
- ci: stop closing stale issues
- ci: reactivate changelog enforcement
- cli: change dev flag behaviour and created alias for base and madara path
- configs: fix genesis.json refs to link the config folder
- ci: downgraded windows runner to windows-latest
- ci: added windows binaries build and upload the binaries to the release page
- ci: add `CHANGELOG.md` and enforce it is edited for each PR on `main`
- fix: removed `madara_runtime` as a dependency in the client crates and make
  errors more expressive
- fix: state root bug fix where the tree was stored in runtime _before_ being
  committed
- feat: add a `genesis_loader` for the node and mocking
- feat: add `madara_tsukuyomi` as a submodule
- branding: use new logo in the README
- dev: Get the block status from the actual block in get_block_with_tx_hashes<|MERGE_RESOLUTION|>--- conflicted
+++ resolved
@@ -2,11 +2,8 @@
 
 ## Next release
 
-<<<<<<< HEAD
 - feat(class): download classes from sequencer
-=======
 - feat: update and store highest block hash and number from sequencer
->>>>>>> 2c6fb5b7
 - feat: store events in block, return events in call get_transaction_receipt
 - feat(client): on `add_declare_transaction` store sierra contract classes in
   the madara backend
