--- conflicted
+++ resolved
@@ -2,11 +2,8 @@
 
 ## Next release
 
-<<<<<<< HEAD
 - feat: Madara ExExs proof of concept
-=======
 - feat(cli): launcher script and release workflows
->>>>>>> 8d978ccf
 - fix: cleaned cli settings for sequencer, devnet and full
 - feat: move to karnot runner
 - fix: docker file fixes for devnet
